--- conflicted
+++ resolved
@@ -349,7 +349,6 @@
   });
 };
 
-<<<<<<< HEAD
 export const useQueryPanelSparklines = (
   row: DataRow,
   sortKey: string | undefined,
@@ -393,7 +392,12 @@
       sortKey,
       sortDirection,
     ],
-=======
+    queryFn: () => fetch(`${HOST}/?query=${query}`).then(res => res.json()),
+    retry: true,
+    initialData: [],
+  });
+};
+
 export const useQueryExampleTransaction = (
   row: DataRow
 ): DefinedUseQueryResult<{first: string; latest: string}[]> => {
@@ -414,7 +418,6 @@
   `;
   return useQuery({
     queryKey: ['getExampleTransaction', row.group_id],
->>>>>>> 447f3254
     queryFn: () => fetch(`${HOST}/?query=${query}`).then(res => res.json()),
     retry: true,
     initialData: [],
