--- conflicted
+++ resolved
@@ -212,12 +212,8 @@
   return t('Action');
 }
 
-<<<<<<< HEAD
-function getColumns(moduleName: ModuleName): Column[] {
+export function getColumns(moduleName: ModuleName, transaction?: string): Column[] {
   const action = getActionHeader(moduleName);
-=======
-export function getColumns(moduleName: ModuleName, transaction?: string): Column[] {
->>>>>>> e0cf7b05
   const description = getDescriptionHeader(moduleName);
   const domain = getDomainHeader(moduleName);
 
