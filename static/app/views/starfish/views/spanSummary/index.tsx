import React, {useState} from 'react';
import {RouteComponentProps} from 'react-router';
import {useTheme} from '@emotion/react';
import styled from '@emotion/styled';
import {Location} from 'history';
import keyBy from 'lodash/keyBy';
import moment from 'moment';

import DatePageFilter from 'sentry/components/datePageFilter';
import DateTime from 'sentry/components/dateTime';
import KeyValueList from 'sentry/components/events/interfaces/keyValueList';
import GridEditable, {GridColumnHeader} from 'sentry/components/gridEditable';
import * as Layout from 'sentry/components/layouts/thirds';
import Link from 'sentry/components/links/link';
import SwitchButton from 'sentry/components/switchButton';
import {t} from 'sentry/locale';
import {space} from 'sentry/styles/space';
import {
  PageErrorAlert,
  PageErrorProvider,
} from 'sentry/utils/performance/contexts/pageError';
import {useApiQuery} from 'sentry/utils/queryClient';
import usePageFilters from 'sentry/utils/usePageFilters';
import {SpanDurationBar} from 'sentry/views/performance/transactionSummary/transactionSpans/spanDetails/spanDetailsTable';
import Chart from 'sentry/views/starfish/components/chart';
import {FormattedCode} from 'sentry/views/starfish/components/formattedCode';
import {TextAlignRight} from 'sentry/views/starfish/modules/APIModule/endpointTable';
import {
  FlexRowContainer,
  FlexRowItem,
  highlightSql,
} from 'sentry/views/starfish/modules/databaseModule/panel';
import {useQueryTransactionByTPMAndDuration} from 'sentry/views/starfish/modules/databaseModule/queries';
import {getDateFilters, PERIOD_REGEX} from 'sentry/views/starfish/utils/dates';
import {zeroFillSeries} from 'sentry/views/starfish/utils/zeroFillSeries';
import Sidebar, {
  getTransactionBasedSeries,
  queryDataToChartData,
  SidebarChart,
} from 'sentry/views/starfish/views/spanSummary/sidebar';

<<<<<<< HEAD
import {getQueries, useQueryGetSpanSamples, useQuerySpansInTransaction} from './queries';
=======
import {
  useQueryGetFacetsBreakdown,
  useQueryGetSpanSamples,
  useQueryGetSpanSeriesData,
  useQuerySpansInTransaction,
} from './queries';
>>>>>>> 6363938d

const COLUMN_ORDER = [
  {
    key: 'transaction_id',
    name: 'Event ID',
    width: 200,
  },
  {
    key: 'user',
    name: 'User',
    width: 200,
  },
  {
    key: 'timestamp',
    name: 'Timestamp',
    width: 300,
  },
  {
    key: 'duration',
    name: 'Span Duration',
    width: 200,
  },
  {
    key: 'p50_comparison',
    name: 'Compared to P50',
    width: 200,
  },
];

type SpanTableRow = {
  exclusive_time: number;
  p50Comparison: number;
  'project.name': string;
  spanDuration: number;
  spanOp: string;
  span_id: string;
  timestamp: string;
  transaction: string;
  transactionDuration: number;
  transaction_id: string;
  user: string;
};

type Transaction = {
  duration: number;
  id: string;
  timestamp: string;
};

type Props = {
  location: Location;
} & RouteComponentProps<{groupId: string}, {}>;

type State = {
  megaChart?: boolean;
  plotSamples?: boolean;
};

export default function SpanSummary({location, params}: Props) {
  const [state, setState] = useState<State>({
    plotSamples: false,
    megaChart: false,
  });
  const pageFilter = usePageFilters();
  const theme = useTheme();
  const chartColors = theme.charts.getColorPalette(2);

  const dateFilter = getDateFilters(pageFilter);

  const groupId: string = params.groupId;
  const transactionName: string = location.query.transaction;
  const user: string = location.query.user;

  const {isLoading, data} = useQuerySpansInTransaction({groupId});

  const p50 = data[0]?.p50 ?? 0;

  const results = useQueryGetSpanSamples({groupId, transactionName, user, p50});

  const {isLoading: areSpanSamplesLoading, data: spanSampleData} = results.reduce(
    (acc: {data: any[]; isLoading: boolean; spanIds: Set<string>}, result) => {
      if (result.isLoading) {
        acc.isLoading = true;
        return acc;
      }

      // Ensures that the same span is not added twice, since there could be overlap in the case of sparse data
      result.data.forEach(datum => {
        if (!acc.spanIds.has(datum.span_id)) {
          acc.spanIds.add(datum.span_id);
          acc.data.push(datum);
        }
      });

      return acc;
    },
    {isLoading: false, data: [], spanIds: new Set<string>()}
  );

  const spanDescription = spanSampleData?.[0]?.description;
  const spanDomain = spanSampleData?.[0]?.domain;
  const spanGroupOperation = data?.[0]?.span_operation;
  const module = data?.[0]?.module;
  const formattedDescription = data?.[0]?.formatted_desc;
  const action = data?.[0]?.action;

  const {isLoading: isLoadingSeriesData, data: seriesData} = useQueryGetSpanSeriesData({
    groupId,
    spanGroupOperation,
    transactionName,
    description: spanDescription,
    module,
  });

  const [_, num, unit] = pageFilter.selection.datetime.period?.match(PERIOD_REGEX) ?? [];
  const startTime =
    num && unit
      ? moment().subtract(num, unit as 'h' | 'd')
      : moment(pageFilter.selection.datetime.start);
  const endTime = moment(pageFilter.selection.datetime.end ?? undefined);

  const {isLoading: isTransactionAggregateDataLoading, data: transactionAggregateData} =
    useQueryTransactionByTPMAndDuration([transactionName], 12);

  const {p50TransactionSeries, p95TransactionSeries, throughputTransactionSeries} =
    getTransactionBasedSeries(transactionAggregateData, dateFilter);

  const [p50Series, p95Series, , spmSeries, _errorCountSeries] = queryDataToChartData(
    seriesData
  ).map(series =>
    zeroFillSeries(series, moment.duration(12, 'hours'), startTime, endTime)
  );

  const {data: transactionData, isLoading: isTransactionDataLoading} = useApiQuery<{
    data: {data: Transaction[]};
  }>(
    [
      `/organizations/sentry/events/?field=id&field=timestamp&field=transaction.duration&field=project.name&query=id:[${spanSampleData
        .map(datum => datum.transaction_id.replaceAll('-', ''))
        .join(
          ','
        )}]&referrer=api.starfish.span-summary-table&sort=-transaction.duration&statsPeriod=14d`,
    ],
    {
      staleTime: 0,
      enabled: spanSampleData.length > 0,
    }
  );

  const transactionDataById = keyBy(transactionData?.data, 'id') as unknown as {
    [key: Transaction['id']]: Transaction;
  };

  const sampledSpanData: SpanTableRow[] = spanSampleData.map(datum => {
    const transaction = transactionDataById[datum.transaction_id.replaceAll('-', '')];

    return {
      transaction: datum.transaction,
      transaction_id: datum.transaction_id,
      'project.name': transaction?.['project.name'],
      span_id: datum.span_id,
      timestamp: transaction?.timestamp,
      spanOp: datum.span_operation,
      spanDuration: datum.exclusive_time,
      transactionDuration: transaction?.['transaction.duration'],
      exclusive_time: datum.exclusive_time,
      p50Comparison: datum.p50_comparison,
      user: datum.user,
    };
  });

  const sampledSpanDataSeries = sampledSpanData.map(({timestamp, spanDuration}) => ({
    name: timestamp,
    value: spanDuration,
  }));

  function renderHeadCell(column: GridColumnHeader): React.ReactNode {
    if (column.key === 'p50_comparison') {
      return (
        <TextAlignRight>
          <OverflowEllipsisTextContainer>{column.name}</OverflowEllipsisTextContainer>
        </TextAlignRight>
      );
    }

    return <OverflowEllipsisTextContainer>{column.name}</OverflowEllipsisTextContainer>;
  }

  function renderBodyCell(column: GridColumnHeader, row: SpanTableRow): React.ReactNode {
    if (column.key === 'transaction_id') {
      return (
        <Link
          to={`/performance/${row['project.name']}:${
            row.transaction_id
          }#span-${row.span_id.slice(19).replace('-', '')}`}
        >
          {row.transaction_id.slice(0, 8)}
        </Link>
      );
    }

    if (column.key === 'duration') {
      return (
        <SpanDurationBar
          spanOp={row.spanOp}
          spanDuration={row.spanDuration}
          transactionDuration={row.transactionDuration}
        />
      );
    }

    if (column.key === 'p50_comparison') {
      const diff = row.spanDuration - p50;

      if (diff === p50) {
        return 'At baseline';
      }

      const labelString =
        diff > 0 ? `+${diff.toFixed(2)}ms above` : `${diff.toFixed(2)}ms below`;

      return <ComparisonLabel value={diff}>{labelString}</ComparisonLabel>;
    }

    if (column.key === 'timestamp') {
      return <DateTime date={row.timestamp} year timeZone seconds />;
    }

    return <span>{row[column.key]}</span>;
  }

  return (
    <Layout.Page>
      <PageErrorProvider>
        <Layout.Header>
          <Layout.HeaderContent>
            <Layout.Title>{transactionName}</Layout.Title>
          </Layout.HeaderContent>
        </Layout.Header>
        <Layout.Body>
          <Layout.Main fullWidth>
            <PageErrorAlert />
            <FilterOptionsContainer>
              <DatePageFilter alignDropdown="left" />
              <FilterOptionsSubContainer>
                <ToggleLabel active={state.plotSamples}>
                  {t('Plot samples on charts')}
                </ToggleLabel>
                <SwitchButton
                  isActive={state.plotSamples}
                  toggle={() => {
                    setState({...state, plotSamples: !state.plotSamples});
                  }}
                />
              </FilterOptionsSubContainer>
            </FilterOptionsContainer>
            <FlexContainer>
              <MainSpanSummaryContainer>
                {isLoading ? (
                  <span>LOADING</span>
                ) : (
                  <div>
                    <h3>{t('Info')}</h3>
                    <SpanGroupKeyValueList
                      data={data}
                      spanGroupOperation={spanGroupOperation}
                      spanDescription={spanDescription}
                      formattedDescription={formattedDescription}
                      spanDomain={spanDomain}
                      action={action}
                      transactionName={transactionName}
                    />
                  </div>
                )}
                <FlexRowContainer>
                  <FlexRowItem>
                    <h4>{t('Throughput (SPM)')}</h4>
                    <SidebarChart
                      series={spmSeries}
                      isLoading={isLoadingSeriesData}
                      chartColor={chartColors[0]}
                    />
                  </FlexRowItem>
                  <FlexRowItem>
                    <h4>{t('Span Duration (P50 / P95)')}</h4>
                    <Chart
                      statsPeriod="24h"
                      height={140}
                      data={[p50Series ?? [], p95Series ?? []]}
                      start=""
                      end=""
                      loading={isLoadingSeriesData}
                      utc={false}
                      chartColors={theme.charts.getColorPalette(4).slice(3, 5)}
                      scatterPlot={
                        state.plotSamples
                          ? [
                              {
                                data: sampledSpanDataSeries,
                                seriesName: 'Sampled Span Duration',
                              },
                            ]
                          : undefined
                      }
                      stacked
                      isLineChart
                      disableXAxis
                      hideYAxisSplitLine
                    />
                  </FlexRowItem>
                </FlexRowContainer>

                <FlexRowContainer>
                  <FlexRowItem>
                    <h4>{t('Throughput (TPM)')}</h4>
                    <Chart
                      statsPeriod="24h"
                      height={140}
                      data={[throughputTransactionSeries ?? []]}
                      start=""
                      end=""
                      loading={isTransactionAggregateDataLoading}
                      utc={false}
                      stacked
                      isLineChart
                      disableXAxis
                      hideYAxisSplitLine
                    />
                  </FlexRowItem>
                  <FlexRowItem>
                    <h4>{t('Transaction Duration (P50 / P95)')}</h4>
                    <Chart
                      statsPeriod="24h"
                      height={140}
                      data={[p50TransactionSeries ?? [], p95TransactionSeries ?? []]}
                      start=""
                      end=""
                      loading={isTransactionAggregateDataLoading}
                      utc={false}
                      chartColors={theme.charts.getColorPalette(4).slice(3, 5)}
                      stacked
                      isLineChart
                      disableXAxis
                      hideYAxisSplitLine
                    />
                  </FlexRowItem>
                </FlexRowContainer>

                {areSpanSamplesLoading ? (
                  <span>LOADING SAMPLE LIST</span>
                ) : (
                  <div>
                    <h3>{t('Samples')}</h3>
                    <GridEditable
                      isLoading={isLoading || isTransactionDataLoading}
                      data={sampledSpanData}
                      columnOrder={COLUMN_ORDER}
                      columnSortBy={[]}
                      grid={{
                        renderHeadCell,
                        renderBodyCell,
                      }}
                      location={location}
                    />
                  </div>
                )}
              </MainSpanSummaryContainer>
              <SidebarContainer>
                <Sidebar
                  groupId={groupId}
                  spanGroupOperation={spanGroupOperation}
                  transactionName={transactionName}
                  sampledSpanData={state.plotSamples ? sampledSpanData : []}
                  module={module}
                />
              </SidebarContainer>
            </FlexContainer>
          </Layout.Main>
        </Layout.Body>
      </PageErrorProvider>
    </Layout.Page>
  );
}

export const OverflowEllipsisTextContainer = styled('span')`
  text-overflow: ellipsis;
  overflow: hidden;
  white-space: nowrap;
`;

const FlexContainer = styled('div')`
  display: flex;
  flex-wrap: wrap;
  gap: ${space(4)};
`;

const MainSpanSummaryContainer = styled('div')`
  flex: 100 0 800px;
`;

const SidebarContainer = styled('div')`
  flex: 1 1 500px;
`;

const FilterOptionsContainer = styled('div')`
  display: flex;
  flex-direction: row;
  gap: ${space(1)};
  align-items: center;
  margin-bottom: ${space(2)};
`;

const FilterOptionsSubContainer = styled('div')`
  display: flex;
  flex-direction: row;
  gap: ${space(1)};
  align-items: center;
  flex: 1;
  justify-content: flex-end;
`;

const ToggleLabel = styled('span')<{active?: boolean}>`
  font-size: ${p => p.theme.fontSizeSmall};
  color: ${p => (p.active ? p.theme.purple300 : p.theme.gray300)};
`;

const ComparisonLabel = styled('div')<{value: number}>`
  text-align: right;
  color: ${p => (p.value < 0 ? p.theme.green400 : p.theme.red400)};
`;

function SpanGroupKeyValueList({
  spanDescription,
  spanGroupOperation,
  spanDomain,
  formattedDescription,
  action,
}: {
  data: any;
  formattedDescription: string;
  // TODO: type this
  spanDescription: string;
  action?: string;
  spanDomain?: string;
  spanGroupOperation?: string;
  transactionName?: string;
}) {
  if (formattedDescription && action && spanDomain) {
    highlightSql(formattedDescription, {action, domain: spanDomain});
  }
  switch (spanGroupOperation) {
    case 'db':
    case 'cache':
      return (
        <KeyValueList
          data={[
            {
              key: 'desc',
              value:
                action && spanDomain ? (
                  <FormattedCode>
                    {highlightSql(formattedDescription, {action, domain: spanDomain})}
                  </FormattedCode>
                ) : (
                  formattedDescription
                ),
              subject: 'Query',
            },
          ]}
          shouldSort={false}
        />
      );
    case 'http.client':
      return (
        <KeyValueList
          data={[
            {key: 'desc', value: spanDescription, subject: 'URL'},
            {key: 'domain', value: spanDomain, subject: 'Domain'},
          ]}
          shouldSort={false}
        />
      );
    default:
      return null;
  }
}<|MERGE_RESOLUTION|>--- conflicted
+++ resolved
@@ -39,16 +39,11 @@
   SidebarChart,
 } from 'sentry/views/starfish/views/spanSummary/sidebar';
 
-<<<<<<< HEAD
-import {getQueries, useQueryGetSpanSamples, useQuerySpansInTransaction} from './queries';
-=======
 import {
-  useQueryGetFacetsBreakdown,
   useQueryGetSpanSamples,
   useQueryGetSpanSeriesData,
   useQuerySpansInTransaction,
 } from './queries';
->>>>>>> 6363938d
 
 const COLUMN_ORDER = [
   {
