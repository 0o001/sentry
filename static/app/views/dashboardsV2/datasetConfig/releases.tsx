import omit from 'lodash/omit';
import trimStart from 'lodash/trimStart';

import {doMetricsRequest} from 'sentry/actionCreators/metrics';
import {doSessionsRequest} from 'sentry/actionCreators/sessions';
import {t} from 'sentry/locale';
import {MetricsApiResponse, SessionApiResponse, SessionField} from 'sentry/types';
import {Series} from 'sentry/types/echarts';
import {defined} from 'sentry/utils';
import {TableData} from 'sentry/utils/discover/discoverQuery';
import {getFieldRenderer} from 'sentry/utils/discover/fieldRenderers';

import {DisplayType, WidgetQuery} from '../types';
<<<<<<< HEAD
import {getWidgetInterval} from '../utils';
import {
  DERIVED_STATUS_METRICS_PATTERN,
  DerivedStatusFields,
  DISABLED_SORT,
  FIELD_TO_METRICS_EXPRESSION,
=======
import {
  DERIVED_STATUS_METRICS_PATTERN,
  generateReleaseWidgetFieldOptions,
  SESSIONS_FIELDS,
  SESSIONS_TAGS,
>>>>>>> 1870fd11
} from '../widgetBuilder/releaseWidget/fields';
import {
  derivedMetricsToField,
  requiresCustomReleaseSorting,
  resolveDerivedStatusFields,
} from '../widgetCard/releaseWidgetQueries';
import {getSeriesName} from '../widgetCard/transformSessionsResponseToSeries';
import {
  changeObjectValuesToTypes,
  getDerivedMetrics,
  mapDerivedMetricsToFields,
} from '../widgetCard/transformSessionsResponseToTable';

import {ContextualProps, DatasetConfig} from './base';

const DEFAULT_WIDGET_QUERY: WidgetQuery = {
  name: '',
  fields: [`crash_free_rate(${SessionField.SESSION})`],
  columns: [],
  fieldAliases: [],
  aggregates: [`crash_free_rate(${SessionField.SESSION})`],
  conditions: '',
  orderby: `-crash_free_rate(${SessionField.SESSION})`,
};

export const ReleasesConfig: DatasetConfig<
  SessionApiResponse | MetricsApiResponse,
  SessionApiResponse | MetricsApiResponse
> = {
  defaultWidgetQuery: DEFAULT_WIDGET_QUERY,
  getTableRequest,
  getCustomFieldRenderer: (field, meta) => getFieldRenderer(field, meta, false),
  getTableFieldOptions: getReleasesTableFieldOptions,
  supportedDisplayTypes: [
    DisplayType.AREA,
    DisplayType.BAR,
    DisplayType.BIG_NUMBER,
    DisplayType.LINE,
    DisplayType.TABLE,
    DisplayType.TOP_N,
  ],
  transformSeries: transformSessionsResponseToSeries,
  transformTable: transformSessionsResponseToTable,
};

function getReleasesTableFieldOptions() {
  return generateReleaseWidgetFieldOptions(Object.values(SESSIONS_FIELDS), SESSIONS_TAGS);
}

export function transformSessionsResponseToTable(
  data: SessionApiResponse | MetricsApiResponse,
  widgetQuery: WidgetQuery
): TableData {
  const useSessionAPI = widgetQuery.columns.includes('session.status');
  const {derivedStatusFields, injectedFields} = resolveDerivedStatusFields(
    widgetQuery.aggregates,
    widgetQuery.orderby,
    useSessionAPI
  );
  const rows = data.groups.map((group, index) => ({
    id: String(index),
    ...mapDerivedMetricsToFields(group.by),
    // if `sum(session)` or `count_unique(user)` are not
    // requested as a part of the payload for
    // derived status metrics through the Sessions API,
    // they are injected into the payload and need to be
    // stripped.
    ...omit(mapDerivedMetricsToFields(group.totals), injectedFields),
    // if session.status is a groupby, some post processing
    // is needed to calculate the status derived metrics
    // from grouped results of `sum(session)` or `count_unique(user)`
    ...getDerivedMetrics(group.by, group.totals, derivedStatusFields),
  }));

  const singleRow = rows[0];
  const meta = {
    ...changeObjectValuesToTypes(omit(singleRow, 'id')),
  };
  return {meta, data: rows};
}

export function transformSessionsResponseToSeries(
  data: SessionApiResponse | MetricsApiResponse,
  widgetQuery: WidgetQuery
) {
  if (data === null) {
    return [];
  }

  const queryAlias = widgetQuery.name;

  const useSessionAPI = widgetQuery.columns.includes('session.status');
  const {derivedStatusFields: requestedStatusMetrics, injectedFields} =
    resolveDerivedStatusFields(
      widgetQuery.aggregates,
      widgetQuery.orderby,
      useSessionAPI
    );

  const results: Series[] = [];

  if (!data.groups.length) {
    return [
      {
        seriesName: `(${t('no results')})`,
        data: data.intervals.map(interval => ({
          name: interval,
          value: 0,
        })),
      },
    ];
  }

  data.groups.forEach(group => {
    Object.keys(group.series).forEach(field => {
      // if `sum(session)` or `count_unique(user)` are not
      // requested as a part of the payload for
      // derived status metrics through the Sessions API,
      // they are injected into the payload and need to be
      // stripped.
      if (!!!injectedFields.includes(derivedMetricsToField(field))) {
        results.push({
          seriesName: getSeriesName(field, group, queryAlias),
          data: data.intervals.map((interval, index) => ({
            name: interval,
            value: group.series[field][index] ?? 0,
          })),
        });
      }
    });
    // if session.status is a groupby, some post processing
    // is needed to calculate the status derived metrics
    // from grouped results of `sum(session)` or `count_unique(user)`
    if (requestedStatusMetrics.length && defined(group.by['session.status'])) {
      requestedStatusMetrics.forEach(status => {
        const result = status.match(DERIVED_STATUS_METRICS_PATTERN);
        if (result) {
          let metricField: string | undefined = undefined;
          if (group.by['session.status'] === result[1]) {
            if (result[2] === 'session') {
              metricField = 'sum(session)';
            } else if (result[2] === 'user') {
              metricField = 'count_unique(user)';
            }
          }
          results.push({
            seriesName: getSeriesName(status, group, queryAlias),
            data: data.intervals.map((interval, index) => ({
              name: interval,
              value: metricField ? group.series[metricField][index] ?? 0 : 0,
            })),
          });
        }
      });
    }
  });

  return results;
}

function fieldsToDerivedMetrics(field: string): string {
  return FIELD_TO_METRICS_EXPRESSION[field] ?? field;
}

function getTableRequest(
  query: WidgetQuery,
  contextualProps?: ContextualProps,
  limit?: number,
  cursor?: string
) {
  const {environments, projects, datetime} = contextualProps!.pageFilters!;
  const {start, end, period} = datetime;

  // Only time we need to use sessions API is when session.status is requested
  // as a group by.
  const useSessionAPI = query.columns.includes('session.status');
  const isCustomReleaseSorting = requiresCustomReleaseSorting(query);
  const isDescending = query.orderby.startsWith('-');
  const rawOrderby = trimStart(query.orderby, '-');
  const unsupportedOrderby =
    DISABLED_SORT.includes(rawOrderby) || useSessionAPI || rawOrderby === 'release';
  const columns = query.columns;
  const includeSeries = 0;
  const includeTotals = 1;

  // Temporary solution to support sorting on releases when querying the
  // Metrics API:
  //
  // We first request the top 50 recent releases from postgres. Note that the
  // release request is based on the project and environment selected in the
  // page filters.
  //
  // We then construct a massive OR condition and append it to any specified
  // filter condition. We also maintain an ordered array of release versions
  // to order the results returned from the metrics endpoint.
  //
  // Also note that we request a limit of 100 on the metrics endpoint, this
  // is because in a query, the limit should be applied after the results are
  // sorted based on the release version. The larger number of rows we
  // request, the more accurate our results are going to be.
  //
  // After the results are sorted, we truncate the data to the requested
  // limit. This will result in a few edge cases:
  //
  //   1. low to high sort may not show releases at the beginning of the
  //      selected period if there are more than 50 releases in the selected
  //      period.
  //
  //   2. if a recent release is not returned due to the 100 row limit
  //      imposed on the metrics query the user won't see it on the
  //      table/chart/
  //

  const interval = getWidgetInterval(
    DisplayType.TABLE,
    {start, end, period},
    '5m',
    // requesting low fidelity for release sort because metrics api can't return 100 rows of high fidelity series data
    isCustomReleaseSorting ? 'low' : undefined
  );

  const {aggregates, injectedFields} = resolveDerivedStatusFields(
    query.aggregates,
    query.orderby,
    useSessionAPI
  );
  let requestData;
  let requester;
  if (useSessionAPI) {
    const sessionAggregates = aggregates.filter(
      agg => !!!Object.values(DerivedStatusFields).includes(agg as DerivedStatusFields)
    );
    requestData = {
      field: sessionAggregates,
      orgSlug: contextualProps?.organization?.slug,
      end,
      environment: environments,
      groupBy: columns,
      limit: undefined,
      orderBy: '', // Orderby not supported with session.status
      interval,
      project: projects,
      query: query.conditions,
      start,
      statsPeriod: period,
      includeAllArgs: true,
      cursor,
    };
    requester = doSessionsRequest;
  } else {
    requestData = {
      field: aggregates.map(fieldsToDerivedMetrics),
      orgSlug: contextualProps?.organization?.slug,
      end,
      environment: environments,
      groupBy: columns.map(fieldsToDerivedMetrics),
      limit: columns.length === 0 ? 1 : isCustomReleaseSorting ? 100 : limit,
      orderBy: unsupportedOrderby
        ? ''
        : isDescending
        ? `-${fieldsToDerivedMetrics(rawOrderby)}`
        : fieldsToDerivedMetrics(rawOrderby),
      interval,
      project: projects,
      query: query.conditions,
      start,
      statsPeriod: period,
      includeAllArgs: true,
      cursor,
      includeSeries,
      includeTotals,
    };
    requester = doMetricsRequest;

    if (
      rawOrderby &&
      !!!unsupportedOrderby &&
      !!!aggregates.includes(rawOrderby) &&
      !!!columns.includes(rawOrderby)
    ) {
      requestData.field = [...requestData.field, fieldsToDerivedMetrics(rawOrderby)];
      if (!!!injectedFields.includes(rawOrderby)) {
        injectedFields.push(rawOrderby);
      }
    }
  }

  return requester(contextualProps!.api, requestData);
}<|MERGE_RESOLUTION|>--- conflicted
+++ resolved
@@ -11,20 +11,15 @@
 import {getFieldRenderer} from 'sentry/utils/discover/fieldRenderers';
 
 import {DisplayType, WidgetQuery} from '../types';
-<<<<<<< HEAD
 import {getWidgetInterval} from '../utils';
 import {
   DERIVED_STATUS_METRICS_PATTERN,
   DerivedStatusFields,
   DISABLED_SORT,
   FIELD_TO_METRICS_EXPRESSION,
-=======
-import {
-  DERIVED_STATUS_METRICS_PATTERN,
   generateReleaseWidgetFieldOptions,
   SESSIONS_FIELDS,
   SESSIONS_TAGS,
->>>>>>> 1870fd11
 } from '../widgetBuilder/releaseWidget/fields';
 import {
   derivedMetricsToField,
