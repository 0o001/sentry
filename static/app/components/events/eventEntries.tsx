--- conflicted
+++ resolved
@@ -479,19 +479,6 @@
   padding: ${space(2)} ${space(4)};
 `;
 
-<<<<<<< HEAD
-const ErrorContainer = styled('div')`
-  /*
-  Remove border on adjacent context summary box.
-  Once that component uses emotion this will be harder.
-  */
-  & + .context-summary {
-    border-top: none;
-  }
-`;
-
-const BorderlessEventEntries = styled(EventEntries)``;
-=======
 const BorderlessEventEntries = styled(EventEntries)`
   padding: 0;
 
@@ -504,7 +491,6 @@
     padding: 0;
   }
 `;
->>>>>>> 5983c413
 
 type StyledEventUserFeedbackProps = {
   includeBorder: boolean;
