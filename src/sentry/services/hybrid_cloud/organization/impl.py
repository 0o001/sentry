--- conflicted
+++ resolved
@@ -254,10 +254,7 @@
             qs = qs.select_related("members")
             return [o for o in qs if scope in o.members[0].get_scopes()]
 
-<<<<<<< HEAD
         return list(qs)
-=======
-        return [r.organization for r in results]
 
     @staticmethod
     def _deserialize_member_flags(flags: ApiOrganizationMemberFlags) -> int:
@@ -294,5 +291,4 @@
 
     @classmethod
     def _serialize_invite(cls, om: OrganizationMember) -> ApiOrganizationInvite:
-        return ApiOrganizationInvite(om.id, om.token, om.email)
->>>>>>> cb7a589d
+        return ApiOrganizationInvite(om.id, om.token, om.email)