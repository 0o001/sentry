# Please do not use
#     from __future__ import annotations
# in modules such as this one where hybrid cloud service classes and data models are
# defined, because we want to reflect on type annotations and avoid forward references.

import dataclasses
from abc import abstractmethod
<<<<<<< HEAD
from typing import TYPE_CHECKING, List, Protocol, Sequence, cast
=======
from typing import TYPE_CHECKING, List, Optional, Protocol, Sequence
>>>>>>> d60cc354

from sentry.notifications.types import (
    NotificationScopeType,
    NotificationSettingOptionValues,
    NotificationSettingTypes,
)
from sentry.services.hybrid_cloud.rpc import RpcService, rpc_method
from sentry.services.hybrid_cloud.user import RpcUser
from sentry.silo import SiloMode
from sentry.types.integrations import ExternalProviders

if TYPE_CHECKING:
    from sentry.models import NotificationSetting


@dataclasses.dataclass
class RpcNotificationSetting:
    scope_type: NotificationScopeType = NotificationScopeType.USER
    scope_identifier: int = -1
    target_id: int = -1
    provider: ExternalProviders = ExternalProviders.EMAIL
    type: NotificationSettingTypes = NotificationSettingTypes.WORKFLOW
    value: NotificationSettingOptionValues = NotificationSettingOptionValues.DEFAULT


class MayHaveActor(Protocol):
    @property
    def id(self) -> int:
        pass

    @property
    def actor_id(self) -> Optional[int]:
        pass

    def class_name(self) -> str:
        pass


class NotificationsService(RpcService):
    name = "notifications"
    local_mode = SiloMode.CONTROL

    @classmethod
    def get_local_implementation(cls) -> RpcService:
        from sentry.services.hybrid_cloud.notifications.impl import (
            DatabaseBackedNotificationsService,
        )

        return DatabaseBackedNotificationsService()

    @rpc_method
    @abstractmethod
    def get_settings_for_recipient_by_parent(
        self,
        *,
        type: NotificationSettingTypes,
        parent_id: int,
        recipients: Sequence[MayHaveActor],
    ) -> List[RpcNotificationSetting]:
        pass

    @rpc_method
    @abstractmethod
    def get_settings_for_users(
        self,
        *,
        types: List[NotificationSettingTypes],
        users: List[RpcUser],
        value: NotificationSettingOptionValues,
    ) -> List[RpcNotificationSetting]:
        pass

    @rpc_method
    @abstractmethod
    def get_settings_for_user_by_projects(
        self, *, type: NotificationSettingTypes, user_id: int, parent_ids: List[int]
    ) -> List[RpcNotificationSetting]:
        pass

    def _serialize_notification_settings(
        self, setting: "NotificationSetting"
    ) -> RpcNotificationSetting:
        return RpcNotificationSetting(
            scope_type=setting.scope_type,
            scope_identifier=setting.scope_identifier,
            target_id=setting.target_id,
            provider=setting.provider,
            type=setting.type,
            value=setting.value,
        )


notifications_service: NotificationsService = cast(
    NotificationsService, NotificationsService.resolve_to_delegation()
)<|MERGE_RESOLUTION|>--- conflicted
+++ resolved
@@ -5,11 +5,7 @@
 
 import dataclasses
 from abc import abstractmethod
-<<<<<<< HEAD
-from typing import TYPE_CHECKING, List, Protocol, Sequence, cast
-=======
-from typing import TYPE_CHECKING, List, Optional, Protocol, Sequence
->>>>>>> d60cc354
+from typing import TYPE_CHECKING, List, Optional, Protocol, Sequence, cast
 
 from sentry.notifications.types import (
     NotificationScopeType,
