--- conflicted
+++ resolved
@@ -87,23 +87,17 @@
         return "User"
 
 
-<<<<<<< HEAD
-APIUser = RpcUser
-=======
-@dataclass(frozen=True, eq=True)
-class RpcAvatar:
+class RpcAvatar(RpcModel):
     id: int = 0
     file_id: int = 0
     ident: str = ""
     avatar_type: str = "letter_avatar"
 
 
-@dataclass(frozen=True, eq=True)
-class RpcUserEmail:
+class RpcUserEmail(RpcModel):
     id: int = 0
     email: str = ""
     is_verified: bool = False
->>>>>>> 675dfa53
 
 
 class UserSerializeType(IntEnum):  # annoying
