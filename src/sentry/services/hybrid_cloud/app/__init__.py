from __future__ import annotations

import abc
<<<<<<< HEAD
from typing import TYPE_CHECKING, List, Optional

from pydantic.fields import Field
=======
from dataclasses import dataclass, field
from typing import List
>>>>>>> b361b24a

from sentry.constants import SentryAppInstallationStatus
from sentry.services.hybrid_cloud import (
    InterfaceWithLifecycle,
    SiloDataInterface,
    silo_mode_delegation,
    stubbed,
)
from sentry.silo import SiloMode


class AppService(InterfaceWithLifecycle):
    @abc.abstractmethod
    def find_installation_by_proxy_user(
        self, *, proxy_user_id: int, organization_id: int
    ) -> RpcSentryAppInstallation | None:
        pass

    @abc.abstractmethod
    def get_installed_for_organization(
        self,
        *,
        organization_id: int,
    ) -> List[RpcSentryAppInstallation]:
        pass

    def serialize_sentry_app(self, app: SentryApp) -> RpcSentryApp:
        return RpcSentryApp(
            id=app.id,
            scope_list=app.scope_list,
            application_id=app.application_id,
            proxy_user_id=app.proxy_user_id,
            owner_id=app.owner_id,
            name=app.name,
            slug=app.slug,
            uuid=app.uuid,
            events=app.events,
        )

    def serialize_sentry_app_installation(
        self, installation: SentryAppInstallation, app: SentryApp | None = None
    ) -> RpcSentryAppInstallation:
        if app is None:
            app = installation.sentry_app

        return RpcSentryAppInstallation(
            id=installation.id,
            organization_id=installation.organization_id,
            status=installation.status,
            sentry_app=self.serialize_sentry_app(app),
        )


def impl_with_db() -> AppService:
    from sentry.services.hybrid_cloud.app.impl import DatabaseBackedAppService

    return DatabaseBackedAppService()


app_service: AppService = silo_mode_delegation(
    {
        SiloMode.MONOLITH: impl_with_db,
        SiloMode.CONTROL: impl_with_db,
        SiloMode.REGION: stubbed(impl_with_db, SiloMode.CONTROL),
    }
)


<<<<<<< HEAD
class ApiSentryApp(SiloDataInterface):
=======
@dataclass
class RpcSentryAppInstallation:
    id: int = -1
    organization_id: int = -1
    status: int = SentryAppInstallationStatus.PENDING
    sentry_app: RpcSentryApp = field(default_factory=lambda: RpcSentryApp())


ApiSentryAppInstallation = RpcSentryAppInstallation


@dataclass
class RpcSentryApp:
>>>>>>> b361b24a
    id: int = -1
    scope_list: List[str] = Field(default_factory=list)
    application_id: int = -1
    proxy_user_id: Optional[int] = None  # can be null on deletion.
    owner_id: int = -1  # relation to an organization
    name: str = ""
    slug: str = ""
    uuid: str = ""
<<<<<<< HEAD
    events: List[str] = Field(default_factory=list)


class ApiSentryAppInstallation(SiloDataInterface):
    id: int = -1
    organization_id: int = -1
    status: int = SentryAppInstallationStatus.PENDING
    sentry_app: ApiSentryApp = Field(default_factory=lambda: ApiSentryApp())
=======
    events: List[str] = field(default_factory=list)


ApiSentryApp = RpcSentryApp

from sentry.models import SentryApp, SentryAppInstallation
>>>>>>> b361b24a
<|MERGE_RESOLUTION|>--- conflicted
+++ resolved
@@ -1,14 +1,9 @@
 from __future__ import annotations
 
 import abc
-<<<<<<< HEAD
-from typing import TYPE_CHECKING, List, Optional
+from typing import List, Optional
 
 from pydantic.fields import Field
-=======
-from dataclasses import dataclass, field
-from typing import List
->>>>>>> b361b24a
 
 from sentry.constants import SentryAppInstallationStatus
 from sentry.services.hybrid_cloud import (
@@ -77,23 +72,17 @@
 )
 
 
-<<<<<<< HEAD
-class ApiSentryApp(SiloDataInterface):
-=======
-@dataclass
-class RpcSentryAppInstallation:
+class RpcSentryAppInstallation(SiloDataInterface):
     id: int = -1
     organization_id: int = -1
     status: int = SentryAppInstallationStatus.PENDING
-    sentry_app: RpcSentryApp = field(default_factory=lambda: RpcSentryApp())
+    sentry_app: RpcSentryApp = Field(default_factory=lambda: RpcSentryApp())
 
 
 ApiSentryAppInstallation = RpcSentryAppInstallation
 
 
-@dataclass
-class RpcSentryApp:
->>>>>>> b361b24a
+class RpcSentryApp(SiloDataInterface):
     id: int = -1
     scope_list: List[str] = Field(default_factory=list)
     application_id: int = -1
@@ -102,20 +91,9 @@
     name: str = ""
     slug: str = ""
     uuid: str = ""
-<<<<<<< HEAD
     events: List[str] = Field(default_factory=list)
-
-
-class ApiSentryAppInstallation(SiloDataInterface):
-    id: int = -1
-    organization_id: int = -1
-    status: int = SentryAppInstallationStatus.PENDING
-    sentry_app: ApiSentryApp = Field(default_factory=lambda: ApiSentryApp())
-=======
-    events: List[str] = field(default_factory=list)
 
 
 ApiSentryApp = RpcSentryApp
 
-from sentry.models import SentryApp, SentryAppInstallation
->>>>>>> b361b24a
+from sentry.models import SentryApp, SentryAppInstallation