--- conflicted
+++ resolved
@@ -1,7 +1,6 @@
 from __future__ import annotations
 
 from enum import Enum
-<<<<<<< HEAD
 from typing import Any, Sequence, Tuple, cast
 
 from sentry.integrations.msteams.card_builder import (
@@ -16,26 +15,7 @@
     ItemBlock,
     TextBlock,
 )
-=======
-from typing import TYPE_CHECKING, Any, Sequence, Tuple
 
-# Prevent circular imports for the time being, till functionality is
-# moved out of card_builder/__init__.py where types are defined.
-if TYPE_CHECKING:
-    from sentry.integrations.msteams.card_builder import (
-        Action,
-        ActionSet,
-        Block,
-        ColumnBlock,
-        ColumnSetBlock,
-        ContainerBlock,
-        ImageBlock,
-        InputChoiceSetBlock,
-        ItemBlock,
-        TextBlock,
-    )
-
->>>>>>> bbca0832
 from sentry.utils.assets import get_asset_url
 from sentry.utils.http import absolute_uri
 
