--- conflicted
+++ resolved
@@ -44,13 +44,10 @@
         "rate_limit_type": "DNE",
         "concurrent_limit": str(None),
         "concurrent_requests": str(None),
-<<<<<<< HEAD
         "rate_limit_category": str(None),
-=======
         "reset_time": str(None),
         "limit": str(None),
         "remaining": str(None),
->>>>>>> e19b262b
     }
 
     rate_limit_metadata = getattr(request, "rate_limit_metadata", None)
