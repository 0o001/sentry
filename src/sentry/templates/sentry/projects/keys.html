--- conflicted
+++ resolved
@@ -11,15 +11,9 @@
         {% if can_add_key %}
             <a href="{% url 'sentry-new-project-key' project.organization.slug project.slug %}" class="btn pull-right btn-primary btn-sm" style="position: relative; top: -6px;">{% trans "Generate New Key" %}</a>
         {% endif %}
-<<<<<<< HEAD
         <h3>
-            {% trans "Manage API Keys" %}
+            {% trans "Manage Client Keys" %}
         </h3>
-=======
-        <h2>
-            {% trans "Manage Client Keys" %}
-        </h2>
->>>>>>> 769d647c
     </div>
     <table class="table table-bordered">
         <colgroup>
@@ -28,13 +22,7 @@
         </colgroup>
         <thead>
             <tr>
-<<<<<<< HEAD
-                <th colspan="2">{% trans "API Key" %}</th>
-
-=======
-                <th>{% trans "Client Key" %}</th>
-                <th style="text-align:center">{% trans "Actions" %}</th>
->>>>>>> 769d647c
+                <th colspan="2">{% trans "Client Key" %}</th>
             </tr>
         </thead>
         <tbody>
