--- conflicted
+++ resolved
@@ -33,10 +33,7 @@
     create_match_frame,
 )
 
-<<<<<<< HEAD
-=======
 DATADOG_KEY = "save_event.stacktrace"
->>>>>>> 4da37215
 logger = logging.getLogger(__name__)
 
 # Grammar is defined in EBNF syntax.
@@ -160,13 +157,8 @@
         cache_key = f"stacktrace_hash.{stacktrace_fingerprint}"
         use_cache = bool(stacktrace_fingerprint)
         if use_cache:
-<<<<<<< HEAD
-            # XXX: Add a way to only allow certain orgs
+            # XXX: Add support to only allow certain orgs
             org_can_use_cache = True
-=======
-            # XXX: Add support to only allow certain orgs
-            org_can_use_cache = False  # For now, disabled by default
->>>>>>> 4da37215
             frames_changed = _update_frames_from_cached_values(
                 frames, cache_key, platform, load_from_cache=org_can_use_cache
             )
@@ -518,13 +510,6 @@
     """
     frames_changed = False
     # XXX: Test the fallback value
-<<<<<<< HEAD
-    changed_frames_values = cache.get(cache_key, {})
-    # This helps tracking changes in the hit/miss ratio of the cache
-    metrics.incr(
-        "save_event.stacktrace.cache.get",
-        tags={"success": bool(changed_frames_values), "platform": platform},
-=======
     with metrics.timer(
         f"{DATADOG_KEY}.cache.get.timer",
     ):
@@ -538,7 +523,6 @@
             "platform": platform,
             "loading_from_cache": load_from_cache,
         },
->>>>>>> 4da37215
     )
     if changed_frames_values and load_from_cache:
         try:
@@ -562,17 +546,12 @@
                 raise error
 
     metrics.incr(
-<<<<<<< HEAD
-        "save_event.stacktrace.merged_cached_values",
-        tags={"success": frames_changed, "platform": platform},
-=======
         f"{DATADOG_KEY}.merged_cached_values",
         tags={
             "success": frames_changed,
             "platform": platform,
             "loading_from_cache": load_from_cache,
         },
->>>>>>> 4da37215
     )
     return frames_changed
 
@@ -593,10 +572,7 @@
             {
                 "in_app": frame.get("in_app"),  # Based on FlagAction
                 "category": get_path(frame, "data", "category"),  # Based on VarAction's
-<<<<<<< HEAD
                 # "orig_in_app": get_path(frame, "data", "orig_in_app")
-=======
->>>>>>> 4da37215
             }
             for frame in frames
         ]
@@ -606,11 +582,7 @@
         logger.exception("Failed to store changed frames in cache", extra={"platform": platform})
 
     metrics.incr(
-<<<<<<< HEAD
-        "save_event.stacktrace.cache.set",
-=======
         f"{DATADOG_KEY}.cache.set",
->>>>>>> 4da37215
         tags={"success": caching_succeeded, "platform": platform},
     )
 
@@ -625,15 +597,7 @@
     stacktrace_fingerprint = ""
     try:
         stacktrace_frames_fingerprint = _generate_match_frames_fingerprint(stacktrace_match_frames)
-<<<<<<< HEAD
-        stacktrace_type_value = ""
-        if stacktrace_container:
-            stacktrace_type_value = (
-                f'{stacktrace_container.get("type", "")}.stacktrace_container.get("value", "")'
-            )
-=======
         stacktrace_type_value = _generate_stacktrace_container_fingerprint(stacktrace_container)
->>>>>>> 4da37215
         # Hash of the three components involved for fingerprinting a stacktrace
         stacktrace_hash = md5()
         hash_value(
@@ -653,11 +617,7 @@
 
     # This will help us calculate the success ratio for fingerprint calculation
     metrics.incr(
-<<<<<<< HEAD
-        "save_event.stacktrace.fingerprint",
-=======
         f"{DATADOG_KEY}.fingerprint",
->>>>>>> 4da37215
         tags={
             "hashing_failure": stacktrace_fingerprint == "",
             "platform": platform,
@@ -666,8 +626,6 @@
     return stacktrace_fingerprint
 
 
-<<<<<<< HEAD
-=======
 def _generate_stacktrace_container_fingerprint(stacktrace_container: dict[str, Any]) -> str:
     stacktrace_type_value = ""
     if stacktrace_container:
@@ -678,7 +636,6 @@
     return stacktrace_type_value
 
 
->>>>>>> 4da37215
 def _generate_match_frames_fingerprint(match_frames: Sequence[dict[str, Any]]) -> str:
     """Fingerprint representing the stacktrace frames. Raises error if it fails."""
     stacktrace_hash = md5()
