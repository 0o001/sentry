--- conflicted
+++ resolved
@@ -110,11 +110,7 @@
                 "repeating_spans_compact": get_span_evidence_value(
                     self.consecutive_http_spans[0], include_op=False
                 ),
-<<<<<<< HEAD
-                "num_repeating_spans": str(len(self.consecutive_spans)),
-=======
                 "num_repeating_spans": str(len(self.consecutive_http_spans)),
->>>>>>> bc633b5b
             },
         )
 
