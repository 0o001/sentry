--- conflicted
+++ resolved
@@ -1614,16 +1614,9 @@
     "organizations:session-replay-issue-emails": False,
     "organizations:session-replay-weekly-email": False,
     "organizations:session-replay-trace-table": False,
-<<<<<<< HEAD
     "organizations:session-replay-event-linking": False,
-    # Enable rage click and dead click columns in replay list.
-    "organizations:replay-rage-click-dead-click-columns": False,
-    # Enable experimental error and rage/dead click cards in replay list.
-    "organizations:replay-error-click-cards": False,
-=======
     # Enable optimized serach feature.
     "organizations:session-replay-optimized-search": False,
->>>>>>> 92947953
     # Enable the new suggested assignees feature
     "organizations:streamline-targeting-context": False,
     # Enable the new experimental starfish view
