import base64

from sentry.api.serializers import Serializer
from sentry.models import ArtifactBundle, SourceFileType, format_grouped_releases

INVALID_SOURCE_FILE_TYPE = 0


class ArtifactBundlesSerializer(Serializer):
<<<<<<< HEAD
    def __init__(self, organization_id):
        self.organization_id = organization_id

    def get_attrs(self, item_list, user):
        grouped_releases = ArtifactBundle.get_grouped_releases(
            organization_id=self.organization_id, artifact_bundle_ids=[r.id for r in item_list]
=======
    @staticmethod
    def _compute_associations(item, grouped_bundles):
        associations = []

        grouped_bundle = grouped_bundles.get(item[0], [])
        # We want to sort the set, since we want consistent ordering in the UI.
        for release, dist in sorted(grouped_bundle):
            associations.append({"release": release or None, "dist": dist or None})

        return associations

    def get_attrs(self, item_list, user):
        release_artifact_bundles = ReleaseArtifactBundle.objects.filter(
            artifact_bundle_id__in=[r[0] for r in item_list]
>>>>>>> a698963a
        )

        return {
            item: {
<<<<<<< HEAD
                "bundle_id": item.bundle_id,
                "associations": format_grouped_releases(grouped_releases.get(item.id, {})),
                "file_count": item.artifact_count,
                "date": item.date_uploaded,
=======
                "bundle_id": item[1],
                "associations": self._compute_associations(item, grouped_bundles),
                "file_count": item[2],
                "date": item[3],
>>>>>>> a698963a
            }
            for item in item_list
        }

    def serialize(self, obj, attrs, user):
        return {
            "bundleId": str(attrs["bundle_id"]),
            "associations": attrs["associations"],
            "fileCount": attrs["file_count"],
            "date": attrs["date"].isoformat()[:19] + "Z",
        }


class ArtifactBundleFilesSerializer(Serializer):
    def __init__(self, archive, *args, **kwargs):
        Serializer.__init__(self, *args, **kwargs)
        self.archive = archive

    def get_attrs(self, item_list, user):
        return {item: self._compute_attrs(item) for item in item_list}

    def _compute_attrs(self, item):
        file_path = item.file_path
        info = item.info

        headers = self.archive.normalize_headers(info.get("headers", {}))
        debug_id = self.archive.normalize_debug_id(headers.get("debug-id"))

        return {
            "file_type": SourceFileType.from_lowercase_key(info.get("type")),
            "file_path": file_path,
            "file_url": self.archive.get_file_url_by_file_path(file_path),
            "file_info": self.archive.get_file_info(file_path),
            "debug_id": debug_id,
        }

    def serialize(self, obj, attrs, user):
        return {
            "id": base64.urlsafe_b64encode(bytes(attrs["file_path"].encode("utf-8"))).decode(
                "utf-8"
            ),
            # In case the file type string was invalid, we return the sentinel value INVALID_SOURCE_FILE_TYPE.
            "fileType": attrs["file_type"].value
            if attrs["file_type"] is not None
            else INVALID_SOURCE_FILE_TYPE,
            # We decided to return the file url as file path for better searchability.
            "filePath": attrs["file_url"],
            "fileSize": attrs["file_info"].file_size if attrs["file_info"] is not None else None,
            "debugId": attrs["debug_id"],
        }<|MERGE_RESOLUTION|>--- conflicted
+++ resolved
@@ -7,44 +7,20 @@
 
 
 class ArtifactBundlesSerializer(Serializer):
-<<<<<<< HEAD
     def __init__(self, organization_id):
         self.organization_id = organization_id
 
     def get_attrs(self, item_list, user):
         grouped_releases = ArtifactBundle.get_grouped_releases(
-            organization_id=self.organization_id, artifact_bundle_ids=[r.id for r in item_list]
-=======
-    @staticmethod
-    def _compute_associations(item, grouped_bundles):
-        associations = []
-
-        grouped_bundle = grouped_bundles.get(item[0], [])
-        # We want to sort the set, since we want consistent ordering in the UI.
-        for release, dist in sorted(grouped_bundle):
-            associations.append({"release": release or None, "dist": dist or None})
-
-        return associations
-
-    def get_attrs(self, item_list, user):
-        release_artifact_bundles = ReleaseArtifactBundle.objects.filter(
-            artifact_bundle_id__in=[r[0] for r in item_list]
->>>>>>> a698963a
+            organization_id=self.organization_id, artifact_bundle_ids=[r[0] for r in item_list]
         )
 
         return {
             item: {
-<<<<<<< HEAD
-                "bundle_id": item.bundle_id,
-                "associations": format_grouped_releases(grouped_releases.get(item.id, {})),
-                "file_count": item.artifact_count,
-                "date": item.date_uploaded,
-=======
                 "bundle_id": item[1],
-                "associations": self._compute_associations(item, grouped_bundles),
+                "associations": format_grouped_releases(grouped_releases.get(item[0], {})),
                 "file_count": item[2],
                 "date": item[3],
->>>>>>> a698963a
             }
             for item in item_list
         }
