--- conflicted
+++ resolved
@@ -72,19 +72,12 @@
                     team__organization=organization, member__user__is_active=True
                 ).select_related("team", "member__user")
             )
-<<<<<<< HEAD
-        elif request.access.has_scope("team:write") and request.access.visible_team_ids:
-            access_requests = list(
-                OrganizationAccessRequest.objects.filter(
-                    member__user__is_active=True, team__id__in=request.access.visible_team_ids
-=======
 
         elif request.access.has_scope("team:write") and request.access.team_ids_with_membership:
             access_requests = list(
                 OrganizationAccessRequest.objects.filter(
                     member__user__is_active=True,
                     team__id__in=request.access.team_ids_with_membership,
->>>>>>> 44a1ce3e
                 ).select_related("team", "member__user")
             )
         else:
