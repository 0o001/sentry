--- conflicted
+++ resolved
@@ -54,16 +54,8 @@
     query: str, snuba_params: Mapping[str, Any], group: Group, limit: int, offset: int
 ) -> QueryBuilder:
     dataset = Dataset.IssuePlatform
-<<<<<<< HEAD
-    from sentry import options
-
-    if group.issue_category == GroupCategory.PERFORMANCE and not (
-        options.get("performance.issues.send_to_issues_platform", True)
-        and group.project.get_option("sentry:performance_issue_send_to_issues_platform", True)
-=======
     if group.issue_category == GroupCategory.PERFORMANCE and not features.has(
         "organizations:issue-platform-search-perf-issues", group.project.organization
->>>>>>> bc633b5b
     ):
         dataset = Dataset.Transactions
     elif group.issue_category == GroupCategory.ERROR:
