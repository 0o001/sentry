--- conflicted
+++ resolved
@@ -2,7 +2,6 @@
 
 import collections
 from itertools import zip_longest
-<<<<<<< HEAD
 from typing import Any, Dict, Generator, Iterable, Iterator, List, MutableMapping, Optional, Union
 
 from typing_extensions import TypedDict
@@ -72,14 +71,12 @@
     response: List[Dict[str, Any]],
     fields: List[str],
 ) -> List[ReplayDetailsResponse]:
-=======
 from typing import Any, Generator, Iterable, Iterator, MutableMapping
 
 from sentry.replays.validators import VALID_FIELD_SET
 
 
 def process_raw_response(response: list[dict[str, Any]], fields: list[str]) -> list[dict[str, Any]]:
->>>>>>> 3d1a316e
     """Process the response further into the expected output."""
     return list(generate_restricted_fieldset(fields, generate_normalized_output(response)))
 
@@ -203,13 +200,8 @@
     return {key: list(value_set) for key, value_set in unique.items()}
 
 
-<<<<<<< HEAD
-def _archived_row(replay_id: str, project_id: int) -> ReplayDetailsResponse:
-    return {
-=======
 def _archived_row(replay_id: str, project_id: int) -> dict[str, Any]:
     archived_replay_response = {
->>>>>>> 3d1a316e
         "id": _strip_dashes(replay_id),
         "project_id": str(project_id),
         "trace_ids": [],
