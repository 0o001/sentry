--- conflicted
+++ resolved
@@ -24,10 +24,6 @@
     sane_repr,
 )
 from sentry.db.postgres.roles import in_test_psql_role_override
-<<<<<<< HEAD
-from sentry.models import LostPasswordHash, UserAvatar
-=======
->>>>>>> 900f4b23
 from sentry.models.authenticator import Authenticator
 from sentry.models.avatars import UserAvatar
 from sentry.models.lostpasswordhash import LostPasswordHash
@@ -280,12 +276,9 @@
 
     def get_avatar_type(self):
         return self.get_avatar_type_display()
-<<<<<<< HEAD
-=======
 
     def get_actor_identifier(self):
         return f"user:{self.id}"
->>>>>>> 900f4b23
 
     def send_confirm_email_singular(self, email, is_new_user=False):
         from sentry import options
