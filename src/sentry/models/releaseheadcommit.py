from sentry.db.models import (
<<<<<<< HEAD
=======
    BoundedBigIntegerField,
>>>>>>> cd566682
    BoundedPositiveIntegerField,
    FlexibleForeignKey,
    Model,
    customer_silo_model,
    sane_repr,
)


@customer_silo_model
class ReleaseHeadCommit(Model):
    __include_in_export__ = False

    organization_id = BoundedBigIntegerField(db_index=True)
    repository_id = BoundedPositiveIntegerField()
    release = FlexibleForeignKey("sentry.Release")
    commit = FlexibleForeignKey("sentry.Commit")

    class Meta:
        app_label = "sentry"
        db_table = "sentry_releaseheadcommit"
        unique_together = (("repository_id", "release"),)

    __repr__ = sane_repr("release_id", "commit_id", "repository_id")<|MERGE_RESOLUTION|>--- conflicted
+++ resolved
@@ -1,8 +1,5 @@
 from sentry.db.models import (
-<<<<<<< HEAD
-=======
     BoundedBigIntegerField,
->>>>>>> cd566682
     BoundedPositiveIntegerField,
     FlexibleForeignKey,
     Model,
