--- conflicted
+++ resolved
@@ -102,12 +102,8 @@
         return sorted(project_list, key=lambda x: x.name.lower())
 
 
-<<<<<<< HEAD
 @customer_silo_model
-class Project(Model, PendingDeletionMixin):
-=======
 class Project(Model, PendingDeletionMixin, SnowflakeIdMixin):
->>>>>>> 7c833a78
     from sentry.models.projectteam import ProjectTeam
 
     """
