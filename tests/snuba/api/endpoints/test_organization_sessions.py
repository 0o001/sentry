import datetime
from unittest.mock import patch
from uuid import uuid4

import pytest
from django.urls import reverse
from freezegun import freeze_time

from sentry.release_health.metrics import MetricsReleaseHealthBackend
from sentry.testutils import APITestCase, SnubaTestCase
from sentry.testutils.cases import SessionMetricsTestCase
from sentry.testutils.helpers.link_header import parse_link_header
from sentry.utils.dates import to_timestamp


def result_sorted(result):
    """sort the groups of the results array by the `by` object, ensuring a stable order"""

    def stable_dict(d):
        return tuple(sorted(d.items(), key=lambda t: t[0]))

    result["groups"].sort(key=lambda group: stable_dict(group["by"]))
    return result


ONE_DAY_AGO = datetime.datetime.now(tz=datetime.timezone.utc) - datetime.timedelta(days=1)
TWO_DAYS_AGO = datetime.datetime.now(tz=datetime.timezone.utc) - datetime.timedelta(days=2)
MOCK_DATETIME = ONE_DAY_AGO.replace(hour=12, minute=27, second=28, microsecond=303000)
MOCK_DATETIME_PLUS_TEN_MINUTES = MOCK_DATETIME + datetime.timedelta(minutes=10)
SNUBA_TIME_FORMAT = "%Y-%m-%dT%H:%M:%SZ"
MOCK_DATETIME_START_OF_DAY = MOCK_DATETIME.replace(hour=0, minute=0, second=0)


class OrganizationSessionsEndpointTest(APITestCase, SnubaTestCase):
    def setUp(self):
        super().setUp()
        self.setup_fixture()

    def setup_fixture(self):
        self.timestamp = to_timestamp(MOCK_DATETIME)
        self.received = self.timestamp
        self.session_started = self.timestamp // 3600 * 3600  # round to the hour

        self.organization1 = self.organization
        self.organization2 = self.create_organization()
        self.organization3 = self.create_organization()
        self.project1 = self.project
        self.project2 = self.create_project()
        self.project3 = self.create_project()
        self.project4 = self.create_project(organization=self.organization2)

        self.user2 = self.create_user(is_superuser=False)
        self.create_member(
            user=self.user2, organization=self.organization1, role="member", teams=[]
        )
        self.create_member(user=self.user, organization=self.organization3, role="admin", teams=[])

        self.create_environment(self.project2, name="development")

        template = {
            "distinct_id": "00000000-0000-0000-0000-000000000000",
            "status": "exited",
            "seq": 0,
            "release": "foo@1.0.0",
            "environment": "production",
            "retention_days": 90,
            "duration": 123.4,
            "errors": 0,
            "started": self.session_started,
            "received": self.received,
        }

        def make_duration(kwargs):
            """Randomish but deterministic duration"""
            return float(len(str(kwargs)))

        def make_session(project, **kwargs):
            return dict(
                template,
                session_id=uuid4().hex,
                org_id=project.organization_id,
                project_id=project.id,
                duration=make_duration(kwargs),
                **kwargs,
            )

        self.store_session(make_session(self.project1, started=self.session_started + 12 * 60))
        self.store_session(
            make_session(self.project1, started=self.session_started + 24 * 60, release="foo@1.1.0")
        )
        self.store_session(make_session(self.project1, started=self.session_started - 60 * 60))
        self.store_session(make_session(self.project1, started=self.session_started - 12 * 60 * 60))
        self.store_session(make_session(self.project2, status="crashed"))
        self.store_session(make_session(self.project2, environment="development"))
        self.store_session(make_session(self.project3, errors=1, release="foo@1.2.0"))
        self.store_session(
            make_session(
                self.project3,
                distinct_id="39887d89-13b2-4c84-8c23-5d13d2102664",
                started=self.session_started - 60 * 60,
            )
        )
        self.store_session(
            make_session(
                self.project3, distinct_id="39887d89-13b2-4c84-8c23-5d13d2102664", errors=1
            )
        )
        self.store_session(make_session(self.project4))

    def do_request(self, query, user=None, org=None):
        self.login_as(user=user or self.user)
        url = reverse(
            "sentry-api-0-organization-sessions",
            kwargs={"organization_slug": (org or self.organization).slug},
        )
        return self.client.get(url, query, format="json")

    def test_empty_request(self):
        response = self.do_request({})

        assert response.status_code == 400, response.content
        assert response.data == {"detail": 'Request is missing a "field"'}

    def test_inaccessible_project(self):
        response = self.do_request({"project": [self.project4.id]})

        assert response.status_code == 403, response.content
        assert response.data == {"detail": "You do not have permission to perform this action."}

    def test_unknown_field(self):
        response = self.do_request({"field": ["summ(sessin)"]})

        assert response.status_code == 400, response.content
        assert response.data == {"detail": 'Invalid field: "summ(sessin)"'}

    def test_unknown_groupby(self):
        response = self.do_request({"field": ["sum(session)"], "groupBy": ["envriomnent"]})

        assert response.status_code == 400, response.content
        assert response.data == {"detail": 'Invalid groupBy: "envriomnent"'}

    def test_illegal_groupby(self):
        response = self.do_request({"field": ["sum(session)"], "groupBy": ["issue.id"]})

        assert response.status_code == 400, response.content
        assert response.data == {"detail": 'Invalid groupBy: "issue.id"'}

    def test_invalid_query(self):
        response = self.do_request(
            {"statsPeriod": "1d", "field": ["sum(session)"], "query": ["foo:bar"]}
        )

        assert response.status_code == 400, response.content
        assert response.data == {"detail": 'Invalid query field: "foo"'}

        response = self.do_request(
            {
                "statsPeriod": "1d",
                "field": ["sum(session)"],
                "query": ["release:foo-bar@1.2.3 (123)"],
            }
        )

        assert response.status_code == 400, response.content
        # TODO: it would be good to provide a better error here,
        # since its not obvious where `message` comes from.
        assert response.data == {"detail": 'Invalid query field: "message"'}

    def test_illegal_query(self):
        response = self.do_request(
            {"statsPeriod": "1d", "field": ["sum(session)"], "query": ["issue.id:123"]}
        )
        assert response.status_code == 400, response.content
        assert response.data == {"detail": 'Invalid query field: "group_id"'}

    def test_too_many_points(self):
        # default statsPeriod is 90d
        response = self.do_request({"field": ["sum(session)"], "interval": "1h"})

        assert response.status_code == 400, response.content
        assert response.data == {
            "detail": "Your interval and date range would create too many results. "
            "Use a larger interval, or a smaller date range."
        }

    @freeze_time(MOCK_DATETIME)
    def test_timeseries_interval(self):
        response = self.do_request(
            {"project": [-1], "statsPeriod": "1d", "interval": "1d", "field": ["sum(session)"]}
        )

        start_of_day_snuba_format = MOCK_DATETIME_START_OF_DAY.strftime(SNUBA_TIME_FORMAT)

        assert response.status_code == 200, response.content
        assert result_sorted(response.data) == {
            "start": start_of_day_snuba_format,
            "end": MOCK_DATETIME.replace(minute=28, second=0).strftime(SNUBA_TIME_FORMAT),
            "query": "",
            "intervals": [start_of_day_snuba_format],
            "groups": [{"by": {}, "series": {"sum(session)": [9]}, "totals": {"sum(session)": 9}}],
        }

        response = self.do_request(
            {"project": [-1], "statsPeriod": "1d", "interval": "6h", "field": ["sum(session)"]}
        )

        assert response.status_code == 200, response.content
        assert result_sorted(response.data) == {
            "start": TWO_DAYS_AGO.replace(hour=18, minute=0, second=0).strftime(SNUBA_TIME_FORMAT),
            "end": MOCK_DATETIME.replace(minute=28, second=0).strftime(SNUBA_TIME_FORMAT),
            "query": "",
            "intervals": [
                TWO_DAYS_AGO.replace(hour=18, minute=0, second=0).strftime(SNUBA_TIME_FORMAT),
                MOCK_DATETIME.replace(hour=0, minute=0, second=0).strftime(SNUBA_TIME_FORMAT),
                MOCK_DATETIME.replace(hour=6, minute=0, second=0).strftime(SNUBA_TIME_FORMAT),
                MOCK_DATETIME.replace(hour=12, minute=0, second=0).strftime(SNUBA_TIME_FORMAT),
            ],
            "groups": [
                {"by": {}, "series": {"sum(session)": [0, 1, 2, 6]}, "totals": {"sum(session)": 9}}
            ],
        }

    @freeze_time(MOCK_DATETIME)
    def test_user_all_accessible(self):
        response = self.do_request(
            {"project": [-1], "statsPeriod": "1d", "interval": "1d", "field": ["sum(session)"]},
            user=self.user2,
        )

        start_of_day_snuba_format = MOCK_DATETIME_START_OF_DAY.strftime(SNUBA_TIME_FORMAT)

        assert response.status_code == 200, response.content
        assert result_sorted(response.data) == {
            "start": start_of_day_snuba_format,
            "end": MOCK_DATETIME.replace(hour=12, minute=28, second=0).strftime(SNUBA_TIME_FORMAT),
            "query": "",
            "intervals": [start_of_day_snuba_format],
            "groups": [{"by": {}, "series": {"sum(session)": [9]}, "totals": {"sum(session)": 9}}],
        }

    def test_no_projects(self):
        response = self.do_request(
            {"project": [-1], "statsPeriod": "1d", "interval": "1d", "field": ["sum(session)"]},
            org=self.organization3,
        )

        assert response.status_code == 400, response.content
        assert response.data == {"detail": "No projects available"}

    @freeze_time(MOCK_DATETIME_PLUS_TEN_MINUTES)
    def test_minute_resolution(self):
        with self.feature("organizations:minute-resolution-sessions"):
            response = self.do_request(
                {
                    "project": [self.project1.id, self.project2.id],
                    "statsPeriod": "30m",
                    "interval": "10m",
                    "field": ["sum(session)"],
                }
            )
            assert response.status_code == 200, response.content
            assert result_sorted(response.data) == {
                "start": MOCK_DATETIME.replace(hour=12, minute=0, second=0).strftime(
                    SNUBA_TIME_FORMAT
                ),
                "end": MOCK_DATETIME.replace(hour=12, minute=38, second=0).strftime(
                    SNUBA_TIME_FORMAT
                ),
                "query": "",
                "intervals": [
                    *[
                        MOCK_DATETIME.replace(hour=12, minute=min, second=0).strftime(
                            SNUBA_TIME_FORMAT
                        )
                        for min in [0, 10, 20, 30]
                    ],
                ],
                "groups": [
                    {
                        "by": {},
                        "series": {"sum(session)": [2, 1, 1, 0]},
                        "totals": {"sum(session)": 4},
                    }
                ],
            }

    @freeze_time(MOCK_DATETIME_PLUS_TEN_MINUTES)
    def test_10s_resolution(self):
        with self.feature("organizations:minute-resolution-sessions"):
            response = self.do_request(
                {
                    "project": [self.project1.id],
                    "statsPeriod": "1m",
                    "interval": "10s",
                    "field": ["sum(session)"],
                }
            )
            assert response.status_code == 200, response.content

            from sentry.api.endpoints.organization_sessions import release_health

            if release_health.is_metrics_based():
                # With the metrics backend, we should get exactly what we asked for,
                # 6 intervals with 10 second length. However, because of rounding,
                # we get it rounded to the next minute (see https://github.com/getsentry/sentry/blob/d6c59c32307eee7162301c76b74af419055b9b39/src/sentry/snuba/sessions_v2.py#L388-L392)
                assert len(response.data["intervals"]) == 9
            else:
                # With the sessions backend, the entire period will be aligned
                # to one hour, and the resolution will still be one minute:
                assert len(response.data["intervals"]) == 38

    @freeze_time(MOCK_DATETIME)
    def test_filter_projects(self):
        response = self.do_request(
            {
                "statsPeriod": "1d",
                "interval": "1d",
                "field": ["sum(session)"],
                "project": [self.project2.id, self.project3.id],
            }
        )

        assert response.status_code == 200, response.content
        assert result_sorted(response.data)["groups"] == [
            {"by": {}, "series": {"sum(session)": [5]}, "totals": {"sum(session)": 5}}
        ]

    @freeze_time(MOCK_DATETIME)
    def test_filter_environment(self):
        response = self.do_request(
            {
                "project": [-1],
                "statsPeriod": "1d",
                "interval": "1d",
                "field": ["sum(session)"],
                "query": "environment:development",
            }
        )

        assert response.status_code == 200, response.content
        assert result_sorted(response.data)["groups"] == [
            {"by": {}, "series": {"sum(session)": [1]}, "totals": {"sum(session)": 1}}
        ]

        response = self.do_request(
            {
                "project": [-1],
                "statsPeriod": "1d",
                "interval": "1d",
                "field": ["sum(session)"],
                "environment": ["development"],
            }
        )

        assert response.status_code == 200, response.content
        assert result_sorted(response.data)["groups"] == [
            {"by": {}, "series": {"sum(session)": [1]}, "totals": {"sum(session)": 1}}
        ]

    @freeze_time(MOCK_DATETIME)
    def test_filter_release(self):
        response = self.do_request(
            {
                "project": [-1],
                "statsPeriod": "1d",
                "interval": "1d",
                "field": ["sum(session)"],
                "query": "release:foo@1.1.0",
            }
        )

        assert response.status_code == 200, response.content
        assert result_sorted(response.data)["groups"] == [
            {"by": {}, "series": {"sum(session)": [1]}, "totals": {"sum(session)": 1}}
        ]

        response = self.do_request(
            {
                "project": [-1],
                "statsPeriod": "1d",
                "interval": "1d",
                "field": ["sum(session)"],
                "query": 'release:"foo@1.1.0" or release:"foo@1.2.0"',
            }
        )

        assert response.status_code == 200, response.content
        assert result_sorted(response.data)["groups"] == [
            {"by": {}, "series": {"sum(session)": [2]}, "totals": {"sum(session)": 2}}
        ]

        response = self.do_request(
            {
                "project": [-1],
                "statsPeriod": "1d",
                "interval": "1d",
                "field": ["sum(session)"],
                "query": 'release:"foo@1.1.0" or release:["foo@1.2.0", release:"foo@1.3.0"]',
                "groupBy": ["release"],
            }
        )

        assert response.status_code == 200, response.content
        assert result_sorted(response.data)["groups"] == [
            {
                "by": {"release": "foo@1.1.0"},
                "series": {"sum(session)": [1]},
                "totals": {"sum(session)": 1},
            },
            {
                "by": {"release": "foo@1.2.0"},
                "series": {"sum(session)": [1]},
                "totals": {"sum(session)": 1},
            },
        ]

    @freeze_time(MOCK_DATETIME)
    def test_filter_unknown_release(self):
        response = self.do_request(
            {
                "project": [-1],
                "statsPeriod": "1d",
                "interval": "1h",
                "field": ["sum(session)"],
                "query": "release:foo@6.6.6",
                "groupBy": "session.status",
            }
        )

        assert response.status_code == 200, response.content

    @freeze_time(MOCK_DATETIME)
    def test_filter_unknown_release_in(self):
        response = self.do_request(
            {
                "project": [-1],
                "statsPeriod": "1d",
                "interval": "1d",
                "field": ["sum(session)"],
                "query": "release:[foo@6.6.6]",
                "groupBy": "session.status",
            }
        )

        assert response.status_code == 200, response.content
        assert result_sorted(response.data)["groups"] == [
            {
                "by": {"session.status": status},
                "series": {"sum(session)": [0]},
                "totals": {"sum(session)": 0},
            }
            for status in ("abnormal", "crashed", "errored", "healthy")
        ]

    @freeze_time(MOCK_DATETIME)
    def test_groupby_project(self):
        response = self.do_request(
            {
                "project": [-1],
                "statsPeriod": "1d",
                "interval": "1d",
                "field": ["sum(session)"],
                "groupBy": ["project"],
            }
        )

        assert response.status_code == 200, response.content
        assert result_sorted(response.data)["groups"] == [
            {
                "by": {"project": self.project1.id},
                "series": {"sum(session)": [4]},
                "totals": {"sum(session)": 4},
            },
            {
                "by": {"project": self.project2.id},
                "series": {"sum(session)": [2]},
                "totals": {"sum(session)": 2},
            },
            {
                "by": {"project": self.project3.id},
                "series": {"sum(session)": [3]},
                "totals": {"sum(session)": 3},
            },
        ]

    @freeze_time(MOCK_DATETIME)
    def test_groupby_environment(self):
        response = self.do_request(
            {
                "project": [-1],
                "statsPeriod": "1d",
                "interval": "1d",
                "field": ["sum(session)"],
                "groupBy": ["environment"],
            }
        )

        assert response.status_code == 200, response.content
        assert result_sorted(response.data)["groups"] == [
            {
                "by": {"environment": "development"},
                "series": {"sum(session)": [1]},
                "totals": {"sum(session)": 1},
            },
            {
                "by": {"environment": "production"},
                "series": {"sum(session)": [8]},
                "totals": {"sum(session)": 8},
            },
        ]

    @freeze_time(MOCK_DATETIME)
    def test_groupby_release(self):
        response = self.do_request(
            {
                "project": [-1],
                "statsPeriod": "1d",
                "interval": "1d",
                "field": ["sum(session)"],
                "groupBy": ["release"],
            }
        )

        assert response.status_code == 200, response.content
        assert result_sorted(response.data)["groups"] == [
            {
                "by": {"release": "foo@1.0.0"},
                "series": {"sum(session)": [7]},
                "totals": {"sum(session)": 7},
            },
            {
                "by": {"release": "foo@1.1.0"},
                "series": {"sum(session)": [1]},
                "totals": {"sum(session)": 1},
            },
            {
                "by": {"release": "foo@1.2.0"},
                "series": {"sum(session)": [1]},
                "totals": {"sum(session)": 1},
            },
        ]

    @freeze_time(MOCK_DATETIME)
    def test_groupby_status(self):
        response = self.do_request(
            {
                "project": [-1],
                "statsPeriod": "1d",
                "interval": "1d",
                "field": ["sum(session)"],
                "groupBy": ["session.status"],
            }
        )

        assert response.status_code == 200, response.content
        assert result_sorted(response.data)["groups"] == [
            {
                "by": {"session.status": "abnormal"},
                "series": {"sum(session)": [0]},
                "totals": {"sum(session)": 0},
            },
            {
                "by": {"session.status": "crashed"},
                "series": {"sum(session)": [1]},
                "totals": {"sum(session)": 1},
            },
            {
                "by": {"session.status": "errored"},
                "series": {"sum(session)": [2]},
                "totals": {"sum(session)": 2},
            },
            {
                "by": {"session.status": "healthy"},
                "series": {"sum(session)": [6]},
                "totals": {"sum(session)": 6},
            },
        ]

    @freeze_time(MOCK_DATETIME)
    def test_groupby_cross(self):
        response = self.do_request(
            {
                "project": [-1],
                "statsPeriod": "1d",
                "interval": "1d",
                "field": ["sum(session)"],
                "groupBy": ["release", "environment"],
            }
        )

        assert response.status_code == 200, response.content
        assert result_sorted(response.data)["groups"] == [
            {
                "by": {"environment": "development", "release": "foo@1.0.0"},
                "series": {"sum(session)": [1]},
                "totals": {"sum(session)": 1},
            },
            {
                "by": {"environment": "production", "release": "foo@1.0.0"},
                "series": {"sum(session)": [6]},
                "totals": {"sum(session)": 6},
            },
            {
                "by": {"environment": "production", "release": "foo@1.1.0"},
                "series": {"sum(session)": [1]},
                "totals": {"sum(session)": 1},
            },
            {
                "by": {"environment": "production", "release": "foo@1.2.0"},
                "series": {"sum(session)": [1]},
                "totals": {"sum(session)": 1},
            },
        ]

    @freeze_time(MOCK_DATETIME)
    def test_users_groupby(self):
        response = self.do_request(
            {
                "project": [-1],
                "statsPeriod": "1d",
                "interval": "1d",
                "field": ["count_unique(user)"],
            }
        )

        assert response.status_code == 200, response.content
        assert result_sorted(response.data)["groups"] == [
            {"by": {}, "series": {"count_unique(user)": [1]}, "totals": {"count_unique(user)": 1}}
        ]

        response = self.do_request(
            {
                "project": [-1],
                "statsPeriod": "1d",
                "interval": "1d",
                "field": ["count_unique(user)"],
                "groupBy": ["session.status"],
            }
        )

        assert response.status_code == 200, response.content
        assert result_sorted(response.data)["groups"] == [
            {
                "by": {"session.status": "abnormal"},
                "series": {"count_unique(user)": [0]},
                "totals": {"count_unique(user)": 0},
            },
            {
                "by": {"session.status": "crashed"},
                "series": {"count_unique(user)": [0]},
                "totals": {"count_unique(user)": 0},
            },
            {
                "by": {"session.status": "errored"},
                "series": {"count_unique(user)": [1]},
                "totals": {"count_unique(user)": 1},
            },
            {
                "by": {"session.status": "healthy"},
                "series": {"count_unique(user)": [0]},
                "totals": {"count_unique(user)": 0},
            },
        ]

    expected_duration_values = {
        "avg(session.duration)": 42375.0,
        "max(session.duration)": 80000.0,
        "p50(session.duration)": 33500.0,
        "p75(session.duration)": 53750.0,
        "p90(session.duration)": 71600.0,
        "p95(session.duration)": 75800.0,
        "p99(session.duration)": 79159.99999999999,
    }

    @freeze_time(MOCK_DATETIME)
    def test_duration_percentiles(self):
        response = self.do_request(
            {
                "project": [-1],
                "statsPeriod": "1d",
                "interval": "1d",
                "field": [
                    "avg(session.duration)",
                    "p50(session.duration)",
                    "p75(session.duration)",
                    "p90(session.duration)",
                    "p95(session.duration)",
                    "p99(session.duration)",
                    "max(session.duration)",
                ],
            }
        )

        assert response.status_code == 200, response.content

        expected = self.expected_duration_values

        groups = result_sorted(response.data)["groups"]
        assert len(groups) == 1, groups
        group = groups[0]
        assert group["by"] == {}

        assert group["totals"] == pytest.approx(expected)
        for key, series in group["series"].items():
            assert series == pytest.approx([expected[key]])

    @freeze_time(MOCK_DATETIME)
    def test_duration_percentiles_groupby(self):
        response = self.do_request(
            {
                "project": [-1],
                "statsPeriod": "1d",
                "interval": "1d",
                "field": [
                    "avg(session.duration)",
                    "p50(session.duration)",
                    "p75(session.duration)",
                    "p90(session.duration)",
                    "p95(session.duration)",
                    "p99(session.duration)",
                    "max(session.duration)",
                ],
                "groupBy": "session.status",
            }
        )

        assert response.status_code == 200, response.content

        expected = self.expected_duration_values

        seen = set()  # Make sure all session statuses are listed
        for group in result_sorted(response.data)["groups"]:
            seen.add(group["by"].get("session.status"))

            if group["by"] == {"session.status": "healthy"}:
                assert group["totals"] == pytest.approx(expected)
                for key, series in group["series"].items():
                    assert series == pytest.approx([expected[key]])
            else:
                # Everything's none:
                assert group["totals"] == {key: None for key in expected}, group["by"]
                assert group["series"] == {key: [None] for key in expected}

        assert seen == {"abnormal", "crashed", "errored", "healthy"}

    @freeze_time(MOCK_DATETIME)
    def test_snuba_limit_exceeded(self):
        # 2 * 3 => only show two groups
        with patch("sentry.snuba.sessions_v2.SNUBA_LIMIT", 6), patch(
            "sentry.release_health.metrics_sessions_v2.SNUBA_LIMIT", 6
        ):

            response = self.do_request(
                {
                    "project": [-1],
                    "statsPeriod": "3d",
                    "interval": "1d",
                    "field": ["sum(session)", "count_unique(user)"],
                    "groupBy": ["project", "release", "environment"],
                }
            )

            assert response.status_code == 200, response.content
            assert result_sorted(response.data)["groups"] == [
                {
                    "by": {
                        "release": "foo@1.0.0",
                        "environment": "production",
                        "project": self.project1.id,
                    },
                    "totals": {"sum(session)": 3, "count_unique(user)": 0},
                    "series": {"sum(session)": [0, 0, 3], "count_unique(user)": [0, 0, 0]},
                },
                {
                    "by": {
                        "release": "foo@1.0.0",
                        "environment": "production",
                        "project": self.project3.id,
                    },
                    "totals": {"sum(session)": 2, "count_unique(user)": 1},
                    "series": {"sum(session)": [0, 0, 2], "count_unique(user)": [0, 0, 1]},
                },
            ]

    @freeze_time(MOCK_DATETIME)
    def test_snuba_limit_exceeded_groupby_status(self):
        """Get consistent result when grouping by status"""
        # 2 * 3 => only show two groups
        with patch("sentry.snuba.sessions_v2.SNUBA_LIMIT", 6), patch(
            "sentry.release_health.metrics_sessions_v2.SNUBA_LIMIT", 6
        ):

            response = self.do_request(
                {
                    "project": [-1],
                    "statsPeriod": "3d",
                    "interval": "1d",
                    "field": ["sum(session)", "count_unique(user)"],
                    "groupBy": ["project", "release", "environment", "session.status"],
                }
            )

            assert response.status_code == 200, response.content
            assert result_sorted(response.data)["groups"] == [
                {
                    "by": {
                        "project": self.project1.id,
                        "release": "foo@1.0.0",
                        "session.status": "abnormal",
                        "environment": "production",
                    },
                    "totals": {"sum(session)": 0, "count_unique(user)": 0},
                    "series": {"sum(session)": [0, 0, 0], "count_unique(user)": [0, 0, 0]},
                },
                {
                    "by": {
                        "project": self.project1.id,
                        "release": "foo@1.0.0",
                        "session.status": "crashed",
                        "environment": "production",
                    },
                    "totals": {"sum(session)": 0, "count_unique(user)": 0},
                    "series": {"sum(session)": [0, 0, 0], "count_unique(user)": [0, 0, 0]},
                },
                {
                    "by": {
                        "project": self.project1.id,
                        "release": "foo@1.0.0",
                        "environment": "production",
                        "session.status": "errored",
                    },
                    "totals": {"sum(session)": 0, "count_unique(user)": 0},
                    "series": {"sum(session)": [0, 0, 0], "count_unique(user)": [0, 0, 0]},
                },
                {
                    "by": {
                        "project": self.project1.id,
                        "session.status": "healthy",
                        "release": "foo@1.0.0",
                        "environment": "production",
                    },
                    "totals": {"sum(session)": 3, "count_unique(user)": 0},
                    "series": {"sum(session)": [0, 0, 3], "count_unique(user)": [0, 0, 0]},
                },
                {
                    "by": {
                        "session.status": "abnormal",
                        "release": "foo@1.0.0",
                        "project": self.project3.id,
                        "environment": "production",
                    },
                    "totals": {"sum(session)": 0, "count_unique(user)": 0},
                    "series": {"sum(session)": [0, 0, 0], "count_unique(user)": [0, 0, 0]},
                },
                {
                    "by": {
                        "release": "foo@1.0.0",
                        "project": self.project3.id,
                        "session.status": "crashed",
                        "environment": "production",
                    },
                    "totals": {"sum(session)": 0, "count_unique(user)": 0},
                    "series": {"sum(session)": [0, 0, 0], "count_unique(user)": [0, 0, 0]},
                },
                {
                    "by": {
                        "release": "foo@1.0.0",
                        "project": self.project3.id,
                        "environment": "production",
                        "session.status": "errored",
                    },
                    "totals": {"sum(session)": 1, "count_unique(user)": 1},
                    "series": {"sum(session)": [0, 0, 1], "count_unique(user)": [0, 0, 1]},
                },
                {
                    "by": {
                        "session.status": "healthy",
                        "release": "foo@1.0.0",
                        "project": self.project3.id,
                        "environment": "production",
                    },
                    "totals": {"sum(session)": 1, "count_unique(user)": 0},
                    "series": {"sum(session)": [0, 0, 1], "count_unique(user)": [0, 0, 0]},
                },
            ]

    @freeze_time(MOCK_DATETIME)
    def test_environment_filter_not_present_in_query(self):
        self.create_environment(name="abc")
        response = self.do_request(
            {
                "project": [-1],
                "statsPeriod": "1d",
                "interval": "1d",
                "field": ["sum(session)"],
                "environment": ["development", "abc"],
            }
        )

        assert response.status_code == 200, response.content
        assert result_sorted(response.data)["groups"] == [
            {"by": {}, "series": {"sum(session)": [1]}, "totals": {"sum(session)": 1}}
        ]

    @freeze_time(MOCK_DATETIME)
    def test_sessions_without_users(self):
        # The first field defines by which groups additional queries are filtered
        # But if the first field is the user count, the series should still
        # contain the session counts even if the project does not track users
        response = self.do_request(
            {
                "project": self.project.id,  # project without users
                "statsPeriod": "1d",
                "interval": "1d",
                "field": ["count_unique(user)", "sum(session)"],
                "groupBy": "release",
            }
        )

        assert response.status_code == 200, response.content
        assert result_sorted(response.data)["groups"] == [
            {
                "by": {"release": "foo@1.0.0"},
                "series": {"count_unique(user)": [0], "sum(session)": [3]},
                "totals": {"count_unique(user)": 0, "sum(session)": 3},
            },
            {
                "by": {"release": "foo@1.1.0"},
                "series": {"count_unique(user)": [0], "sum(session)": [1]},
                "totals": {"count_unique(user)": 0, "sum(session)": 1},
            },
        ]

    @freeze_time(MOCK_DATETIME + datetime.timedelta(days=2))
    def test_groupby_no_data(self):
        # Empty results for everything
        response = self.do_request(
            {
                "project": self.project.id,  # project without users
                "statsPeriod": "1d",
                "interval": "1d",
                "field": ["count_unique(user)", "sum(session)"],
                "groupBy": "release",
            }
        )

        assert response.status_code == 200, response.content
        assert result_sorted(response.data)["groups"] == []

    @freeze_time(MOCK_DATETIME)
    def test_mix_known_and_unknown_strings(self):
        for query_string in ("environment:[production,foo]",):
            response = self.do_request(
                {
                    "project": self.project.id,  # project without users
                    "statsPeriod": "1d",
                    "interval": "1d",
                    "field": ["count_unique(user)", "sum(session)"],
                    "query": query_string,
                }
            )
            assert response.status_code == 200, response.data


@patch("sentry.api.endpoints.organization_sessions.release_health", MetricsReleaseHealthBackend())
class OrganizationSessionsEndpointMetricsTest(
    SessionMetricsTestCase, OrganizationSessionsEndpointTest
):
    """Repeat all tests with metrics backend"""

    @freeze_time(MOCK_DATETIME)
    def test_orderby(self):
        response = self.do_request(
            {
                "project": [-1],
                "statsPeriod": "2d",
                "interval": "1d",
                "field": ["sum(session)"],
                "orderBy": "foobar",
            }
        )
        assert response.status_code == 400
        assert response.data == {"detail": "'orderBy' must be one of the provided 'fields'"}

        response = self.do_request(
            {
                "project": [-1],
                "statsPeriod": "2d",
                "interval": "1d",
                "field": ["sum(session)"],
                "orderBy": "count_unique(user)",  # wrong field
            }
        )
        assert response.status_code == 400
        assert response.data == {"detail": "'orderBy' must be one of the provided 'fields'"}

        # Cannot sort by more than one field
        response = self.do_request(
            {
                "project": [-1],
                "statsPeriod": "2d",
                "interval": "1d",
                "field": ["sum(session)", "count_unique(user)"],
                "orderBy": ["sum(session)", "count_unique(user)"],
            }
        )
        assert response.status_code == 400
        assert response.data == {"detail": "Cannot order by multiple fields"}

        response = self.do_request(
            {
                "project": [-1],
                "statsPeriod": "2d",
                "interval": "1d",
                "field": ["sum(session)"],
                "orderBy": "sum(session)",  # misses group by, but why not
            }
        )
        assert response.status_code == 200

        response = self.do_request(
            {
                "project": [-1],
                "statsPeriod": "2d",
                "interval": "1d",
                "field": ["sum(session)"],
                "orderBy": "sum(session)",
                "groupBy": ["session.status"],
            }
        )
        assert response.status_code == 400
        assert response.data == {"detail": "Cannot use 'orderBy' when grouping by sessions.status"}

        response = self.do_request(
            {
                "project": [self.project.id, self.project3.id],
                "statsPeriod": "2d",
                "interval": "1d",
                "field": ["sum(session)", "p95(session.duration)"],
                "orderBy": "p95(session.duration)",
                "groupBy": ["project", "release", "environment"],
            }
        )

        expected_groups = [
            {
                "by": {
                    "project": self.project.id,
                    "release": "foo@1.0.0",
                    "environment": "production",
                },
                "totals": {"sum(session)": 3, "p95(session.duration)": 25000.0},
                "series": {"sum(session)": [0, 3], "p95(session.duration)": [None, 25000.0]},
            },
            {
                "by": {
                    "project": self.project3.id,
                    "release": "foo@1.2.0",
                    "environment": "production",
                },
                "totals": {"sum(session)": 1, "p95(session.duration)": 37000.0},
                "series": {"sum(session)": [0, 1], "p95(session.duration)": [None, 37000.0]},
            },
            {
                "by": {
                    "project": self.project.id,
                    "release": "foo@1.1.0",
                    "environment": "production",
                },
                "totals": {"sum(session)": 1, "p95(session.duration)": 49000.0},
                "series": {"sum(session)": [0, 1], "p95(session.duration)": [None, 49000.0]},
            },
            {
                "by": {
                    "project": self.project3.id,
                    "release": "foo@1.0.0",
                    "environment": "production",
                },
                "totals": {"sum(session)": 2, "p95(session.duration)": 79400.0},
                "series": {"sum(session)": [0, 2], "p95(session.duration)": [None, 79400.0]},
            },
        ]

        # Not using `result_sorted` here, because we want to verify the order
        assert response.status_code == 200, response.data
        assert response.data["groups"] == expected_groups

        # Sort descending
        response = self.do_request(
            {
                "project": [self.project.id, self.project3.id],
                "statsPeriod": "2d",
                "interval": "1d",
                "field": ["sum(session)", "p95(session.duration)"],
                "orderBy": "-p95(session.duration)",
                "groupBy": ["project", "release", "environment"],
            }
        )

        assert response.status_code == 200
        assert response.data["groups"] == list(reversed(expected_groups))

        # Add some more code coverage
        all_fields = [
            "sum(session)",
            "count_unique(user)",
            "avg(session.duration)",
        ]
        for field in all_fields:
            assert (
                self.do_request(
                    {
                        "project": [self.project.id, self.project3.id],
                        "statsPeriod": "2d",
                        "interval": "1d",
                        "field": all_fields,
                        "orderBy": field,
                        "groupBy": ["project", "release", "environment"],
                    }
                ).status_code
                == 200
            )

    @freeze_time(MOCK_DATETIME)
    def test_filter_by_session_status(self):
        default_request = {
            "project": [-1],
            "statsPeriod": "1d",
            "interval": "1d",
        }

        def req(**kwargs):
            return self.do_request(dict(default_request, **kwargs))

        response = req(field=["sum(session)"], query="session.status:bogus")
        assert response.status_code == 200, response.content
        assert result_sorted(response.data)["groups"] == []

        response = req(field=["sum(session)"], query="!session.status:healthy")
        assert response.status_code == 200, response.content
        assert result_sorted(response.data)["groups"] == [
            {"by": {}, "series": {"sum(session)": [3]}, "totals": {"sum(session)": 3}}
        ]

        # sum(session) filtered by multiple statuses adds them
        response = req(field=["sum(session)"], query="session.status:[healthy, errored]")
        assert response.status_code == 200, response.content
        assert result_sorted(response.data)["groups"] == [
            {"by": {}, "series": {"sum(session)": [8]}, "totals": {"sum(session)": 8}}
        ]

        response = req(
            field=["sum(session)"],
            query="session.status:[healthy, errored]",
            groupBy="session.status",
        )
        assert response.status_code == 200, response.content
        assert result_sorted(response.data)["groups"] == [
            {
                "by": {"session.status": "errored"},
                "totals": {"sum(session)": 2},
                "series": {"sum(session)": [2]},
            },
            {
                "by": {"session.status": "healthy"},
                "totals": {"sum(session)": 6},
                "series": {"sum(session)": [6]},
            },
        ]

        response = req(field=["sum(session)"], query="session.status:healthy release:foo@1.1.0")
        assert response.status_code == 200, response.content
        assert result_sorted(response.data)["groups"] == [
            {"by": {}, "series": {"sum(session)": [1]}, "totals": {"sum(session)": 1}}
        ]

        response = req(field=["sum(session)"], query="session.status:healthy OR release:foo@1.1.0")
        assert response.status_code == 400, response.data
        assert response.data == {"detail": "Unable to parse condition with session.status"}

        # count_unique(user) does not work with multiple session statuses selected
        response = req(field=["count_unique(user)"], query="session.status:[healthy, errored]")
        assert response.status_code == 400, response.data
        assert response.data == {
            "detail": "Cannot filter count_unique by multiple session.status unless it is in groupBy"
        }

        response = req(field=["p95(session.duration)"], query="session.status:abnormal")
        assert response.status_code == 200, response.content
        assert result_sorted(response.data)["groups"] == []

    @freeze_time(MOCK_DATETIME)
    def test_filter_by_session_status_with_orderby(self):
        default_request = {
            "project": [-1],
            "statsPeriod": "1d",
            "interval": "1d",
        }

        def req(**kwargs):
            return self.do_request(dict(default_request, **kwargs))

        response = req(
            field=["sum(session)"],
            query="session.status:[abnormal,crashed]",
            groupBy="release",
            orderBy="sum(session)",
        )
        assert response.status_code == 400, response.content
        assert response.data == {"detail": "Cannot order by sum(session) with the current filters"}

        response = req(
            field=["sum(session)"],
            query="session.status:healthy",
            groupBy="release",
            orderBy="sum(session)",
        )
        assert response.status_code == 400, response.content
        assert response.data == {"detail": "Cannot order by sum(session) with the current filters"}

    @freeze_time(MOCK_DATETIME)
    def test_crash_rate(self):
        default_request = {
            "project": [-1],
            "statsPeriod": "1d",
            "interval": "1d",
            "field": ["crash_rate(session)"],
        }

        def req(**kwargs):
            return self.do_request(dict(default_request, **kwargs))

        # 1 - filter session.status
        response = req(
            query="session.status:[abnormal,crashed]",
        )
        assert response.status_code == 400, response.content
        assert response.data == {
            "detail": "Cannot filter field crash_rate(session) by session.status"
        }

        # 2 - group by session.status
        response = req(
            groupBy="session.status",
        )
        assert response.status_code == 400, response.content
        assert response.data == {
            "detail": "Cannot group field crash_rate(session) by session.status"
        }

        # 4 - fetch all
        response = req(
            field=[
                "crash_rate(session)",
                "crash_rate(user)",
                "crash_free_rate(session)",
                "crash_free_rate(user)",
            ],
            groupBy=["release", "environment"],
            orderBy=["crash_free_rate(session)"],
            query="release:foo@1.0.0",
        )
        assert response.status_code == 200, response.content
        assert response.data["groups"] == [
            {
                "by": {"environment": "production", "release": "foo@1.0.0"},
                "series": {
                    "crash_free_rate(session)": [0.8333333333333334],
                    "crash_free_rate(user)": [1.0],
                    "crash_rate(session)": [0.16666666666666666],
                    "crash_rate(user)": [0.0],
                },
                "totals": {
                    "crash_free_rate(session)": 0.8333333333333334,
                    "crash_free_rate(user)": 1.0,
                    "crash_rate(session)": 0.16666666666666666,
                    "crash_rate(user)": 0.0,
                },
            },
            {
                "by": {"environment": "development", "release": "foo@1.0.0"},
                "series": {
                    "crash_free_rate(session)": [1.0],
                    "crash_free_rate(user)": [None],
                    "crash_rate(session)": [0.0],
                    "crash_rate(user)": [None],
                },
                "totals": {
                    "crash_free_rate(session)": 1.0,
                    "crash_free_rate(user)": None,
                    "crash_rate(session)": 0.0,
                    "crash_rate(user)": None,
                },
            },
<<<<<<< HEAD
        ]
=======
        ]

    @freeze_time(MOCK_DATETIME)
    def test_pagination(self):
        def do_request(cursor):
            return self.do_request(
                {
                    "project": self.project.id,  # project without users
                    "statsPeriod": "1d",
                    "interval": "1d",
                    "field": ["count_unique(user)", "sum(session)"],
                    "query": "",
                    "groupBy": "release",
                    "orderBy": "sum(session)",
                    "per_page": 1,
                    **({"cursor": cursor} if cursor else {}),
                }
            )

        response = do_request(None)

        assert response.status_code == 200, response.data
        assert len(response.data["groups"]) == 1
        assert response.data["groups"] == [
            {
                "by": {"release": "foo@1.1.0"},
                "series": {"count_unique(user)": [0], "sum(session)": [1]},
                "totals": {"count_unique(user)": 0, "sum(session)": 1},
            }
        ]
        links = {link["rel"]: link for url, link in parse_link_header(response["Link"]).items()}
        assert links["previous"]["results"] == "false"
        assert links["next"]["results"] == "true"

        response = do_request(links["next"]["cursor"])
        assert response.status_code == 200, response.data
        assert len(response.data["groups"]) == 1
        assert response.data["groups"] == [
            {
                "by": {"release": "foo@1.0.0"},
                "series": {"count_unique(user)": [0], "sum(session)": [3]},
                "totals": {"count_unique(user)": 0, "sum(session)": 3},
            }
        ]
        links = {link["rel"]: link for url, link in parse_link_header(response["Link"]).items()}
        assert links["previous"]["results"] == "true"
        assert links["next"]["results"] == "false"

    def test_unrestricted_date_range(self):
        response = self.do_request(
            {
                "project": [-1],
                "statsPeriod": "7h",
                "interval": "5m",
                "field": ["sum(session)"],
            }
        )
        assert response.status_code == 200
>>>>>>> b77618c4
<|MERGE_RESOLUTION|>--- conflicted
+++ resolved
@@ -1292,9 +1292,6 @@
                     "crash_rate(user)": None,
                 },
             },
-<<<<<<< HEAD
-        ]
-=======
         ]
 
     @freeze_time(MOCK_DATETIME)
@@ -1352,5 +1349,4 @@
                 "field": ["sum(session)"],
             }
         )
-        assert response.status_code == 200
->>>>>>> b77618c4
+        assert response.status_code == 200