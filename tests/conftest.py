import os
from typing import MutableSet

import pytest
from django.db.transaction import get_connection

from sentry.silo import SiloMode

pytest_plugins = ["sentry.utils.pytest"]


# XXX: The below code is vendored code from https://github.com/utgwkk/pytest-github-actions-annotate-failures
# so that we can add support for pytest_rerunfailures
# retried tests will no longer be annotated in GHA
#
# Reference:
# https://docs.pytest.org/en/latest/writing_plugins.html#hookwrapper-executing-around-other-hooks
# https://docs.pytest.org/en/latest/writing_plugins.html#hook-function-ordering-call-example
# https://docs.pytest.org/en/stable/reference.html#pytest.hookspec.pytest_runtest_makereport
#
# Inspired by:
# https://github.com/pytest-dev/pytest/blob/master/src/_pytest/terminal.py


@pytest.hookimpl(tryfirst=True, hookwrapper=True)
def pytest_runtest_makereport(item, call):
    # execute all other hooks to obtain the report object
    outcome = yield
    report = outcome.get_result()

    # enable only in a workflow of GitHub Actions
    # ref: https://help.github.com/en/actions/configuring-and-managing-workflows/using-environment-variables#default-environment-variables
    if os.environ.get("GITHUB_ACTIONS") != "true":
        return

    # If we have the pytest_rerunfailures plugin,
    # and there are still retries to be run,
    # then do not return the error
    if hasattr(item, "execution_count"):
        import pytest_rerunfailures

        if item.execution_count <= pytest_rerunfailures.get_reruns_count(item):
            return

    if report.when == "call" and report.failed:
        # collect information to be annotated
        filesystempath, lineno, _ = report.location

        # try to convert to absolute path in GitHub Actions
        workspace = os.environ.get("GITHUB_WORKSPACE")
        if workspace:
            full_path = os.path.abspath(filesystempath)
            try:
                rel_path = os.path.relpath(full_path, workspace)
            except ValueError:
                # os.path.relpath() will raise ValueError on Windows
                # when full_path and workspace have different mount points.
                # https://github.com/utgwkk/pytest-github-actions-annotate-failures/issues/20
                rel_path = filesystempath
            if not rel_path.startswith(".."):
                filesystempath = rel_path

        if lineno is not None:
            # 0-index to 1-index
            lineno += 1

        # get the name of the current failed test, with parametrize info
        longrepr = report.head_line or item.name

        # get the error message and line number from the actual error
        try:
            longrepr += "\n\n" + report.longrepr.reprcrash.message
            lineno = report.longrepr.reprcrash.lineno
        except AttributeError:
            pass

        print(_error_workflow_command(filesystempath, lineno, longrepr))  # noqa: S002


def _error_workflow_command(filesystempath, lineno, longrepr):
    # Build collection of arguments. Ordering is strict for easy testing
    details_dict = {"file": filesystempath}
    if lineno is not None:
        details_dict["line"] = lineno

    details = ",".join(f"{k}={v}" for k, v in details_dict.items())

    if longrepr is None:
        return f"\n::error {details}"
    else:
        longrepr = _escape(longrepr)
        return f"\n::error {details}::{longrepr}"


def _escape(s):
    return s.replace("%", "%25").replace("\r", "%0D").replace("\n", "%0A")


_MODEL_MANIFEST_FILE_PATH = "./model-manifest.json"  # os.getenv("SENTRY_MODEL_MANIFEST_FILE_PATH")
_model_manifest = None


@pytest.fixture(scope="session", autouse=True)
def create_model_manifest_file():
    """Audit which models are touched by each test case and write it to file."""

    # We have to construct the ModelManifest lazily, because importing
    # sentry.testutils.modelmanifest too early causes a dependency cycle.
    from sentry.testutils.modelmanifest import ModelManifest

    if _MODEL_MANIFEST_FILE_PATH:
        global _model_manifest
        _model_manifest = ModelManifest.open(_MODEL_MANIFEST_FILE_PATH)
        with _model_manifest.write():
            yield
    else:
        yield


@pytest.fixture(scope="class", autouse=True)
def register_class_in_model_manifest(request: pytest.FixtureRequest):
    if _model_manifest:
        with _model_manifest.register(request.node.nodeid):
            yield
    else:
        yield


@pytest.fixture(autouse=True)
def validate_silo_mode():
    # NOTE!  Hybrid cloud uses many mechanisms to simulate multiple different configurations of the application
    # during tests.  It depends upon `override_settings` using the correct contextmanager behaviors and correct
    # thread handling in acceptance tests.  If you hit one of these, it's possible either that cleanup logic has
    # a bug, or you may be using a contextmanager incorrectly.  Let us know and we can help!
    if SiloMode.get_current_mode() != SiloMode.MONOLITH:
        raise Exception(
            "Possible test leak bug!  SiloMode was not reset to Monolith between tests.  Please read the comment for validate_silo_mode() in tests/conftest.py."
        )
    yield
    if SiloMode.get_current_mode() != SiloMode.MONOLITH:
        raise Exception(
            "Possible test leak bug!  SiloMode was not reset to Monolith between tests.  Please read the comment for validate_silo_mode() in tests/conftest.py."
        )


@pytest.fixture(autouse=True)
def setup_simulate_on_commit(request):
    from sentry.testutils.hybrid_cloud import simulate_on_commit

    with simulate_on_commit(request):
        yield


@pytest.fixture(autouse=True)
def protect_hybrid_cloud_writes_and_deletes(request):
    """
    Ensure the deletions on any hybrid cloud foreign keys would be recorded to an outbox
    by preventing any deletes that do not pass through a special 'connection'.

    This logic creates an additional database role which cannot make deletions on special
    restricted hybrid cloud objects, forcing code that would delete it in tests to explicitly
    escalate their role -- the hope being that only codepaths that are smart about outbox
    creation will do so.

    If you are running into issues with permissions to delete objects, consider whether
    you are deleting an object with a hybrid cloud foreign key pointing to it, and whether
    there is an 'expected' way to delete it (usually through the ORM .delete() method, but
    not the QuerySet.delete() or raw SQL delete).

    If you are certain you need to delete the objects in a new codepath, check out User.delete
    logic to see how to escalate the connection's role in tests.  Make absolutely sure that you
    create Outbox objects in the same transaction that matches what you delete.
    """
    from sentry.db.models.fields.hybrid_cloud_foreign_key import HybridCloudForeignKey
    from sentry.models import (
        Organization,
        OrganizationMapping,
        OrganizationMember,
        OrganizationMemberMapping,
    )
    from sentry.testutils.silo import iter_models, reset_test_role, restrict_role

    try:
        with get_connection().cursor() as conn:
            conn.execute("SET ROLE 'postgres'")
    except (RuntimeError, AssertionError) as e:
        # Tests that do not have access to the database should pass through.
        # Ideally we'd use request.fixture names to infer this, but there didn't seem to be a single stable
        # fixture name that fully covered all cases of database access, so this approach is "try and then fail".
        if "Database access not allowed" in str(e) or "Database queries to" in str(e):
            yield
            return

    reset_test_role(role="postgres_unprivileged")

    # "De-escalate" the default connection's permission level to prevent queryset level deletions of HCFK.
    seen_models: MutableSet[type] = set()
    for model in iter_models():
        for field in model._meta.fields:
            if not isinstance(field, HybridCloudForeignKey):
                continue
            fk_model = field.foreign_model
            if fk_model is None or fk_model in seen_models:
                continue
            seen_models.add(fk_model)
            restrict_role(role="postgres_unprivileged", model=fk_model, revocation_type="DELETE")

    # Protect organization members from being updated without also invoking the correct outbox logic.
    # If you hit test failures as a result of lacking these privileges, first ensure that you create the correct
    # outboxes in a transaction, and cover that transaction with `in_test_psql_role_override`
    restrict_role(role="postgres_unprivileged", model=OrganizationMember, revocation_type="INSERT")
    restrict_role(role="postgres_unprivileged", model=OrganizationMember, revocation_type="UPDATE")
<<<<<<< HEAD
    restrict_role(role="postgres_unprivileged", model=Organization, revocation_type="INSERT")
    restrict_role(role="postgres_unprivileged", model=Organization, revocation_type="UPDATE")
    restrict_role(role="postgres_unprivileged", model=OrganizationMapping, revocation_type="INSERT")
    restrict_role(role="postgres_unprivileged", model=OrganizationMapping, revocation_type="UPDATE")
=======
    # OrganizationMember objects need to cascade, but they can't use the standard hybrid cloud foreign key because the
    # identifiers are not snowflake ids.
    restrict_role(role="postgres_unprivileged", model=OrganizationMember, revocation_type="DELETE")

>>>>>>> 76191ebb
    restrict_role(
        role="postgres_unprivileged", model=OrganizationMemberMapping, revocation_type="INSERT"
    )

    with get_connection().cursor() as conn:
        conn.execute("SET ROLE 'postgres_unprivileged'")

    try:
        yield
    finally:
        with get_connection().cursor() as conn:
            conn.execute("SET ROLE 'postgres'")<|MERGE_RESOLUTION|>--- conflicted
+++ resolved
@@ -210,17 +210,14 @@
     # outboxes in a transaction, and cover that transaction with `in_test_psql_role_override`
     restrict_role(role="postgres_unprivileged", model=OrganizationMember, revocation_type="INSERT")
     restrict_role(role="postgres_unprivileged", model=OrganizationMember, revocation_type="UPDATE")
-<<<<<<< HEAD
     restrict_role(role="postgres_unprivileged", model=Organization, revocation_type="INSERT")
     restrict_role(role="postgres_unprivileged", model=Organization, revocation_type="UPDATE")
     restrict_role(role="postgres_unprivileged", model=OrganizationMapping, revocation_type="INSERT")
     restrict_role(role="postgres_unprivileged", model=OrganizationMapping, revocation_type="UPDATE")
-=======
     # OrganizationMember objects need to cascade, but they can't use the standard hybrid cloud foreign key because the
     # identifiers are not snowflake ids.
     restrict_role(role="postgres_unprivileged", model=OrganizationMember, revocation_type="DELETE")
 
->>>>>>> 76191ebb
     restrict_role(
         role="postgres_unprivileged", model=OrganizationMemberMapping, revocation_type="INSERT"
     )
