--- conflicted
+++ resolved
@@ -1,13 +1,8 @@
-<<<<<<< HEAD
+from __future__ import annotations
+
+from typing import Any
 from datetime import datetime, timedelta, timezone
 from unittest.mock import MagicMock, patch
-=======
-from __future__ import annotations
-
-from typing import Any
-from unittest import mock
-from unittest.mock import patch
->>>>>>> 021f8c63
 from urllib.parse import urlencode, urlparse
 
 import pytest
