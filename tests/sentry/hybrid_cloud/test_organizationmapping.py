import pytest
from django.db import IntegrityError

from sentry.models.organization import OrganizationStatus
from sentry.models.organizationmapping import OrganizationMapping
from sentry.services.hybrid_cloud.organization_mapping import (
    RpcOrganizationMappingUpdate,
    organization_mapping_service,
)
from sentry.testutils import TransactionTestCase
from sentry.testutils.silo import control_silo_test, exempt_from_silo_limits


@control_silo_test(stable=True)
class OrganizationMappingTest(TransactionTestCase):
<<<<<<< HEAD
=======
    def test_create_on_organization_save(self):
        with outbox_context(flush=False), exempt_from_silo_limits():
            organization = Organization(
                name="test name",
            )
            organization.save()

        # Validate that organization mapping has not been created
        with pytest.raises(OrganizationMapping.DoesNotExist):
            OrganizationMapping.objects.get(organization_id=organization.id)

        # Drain outbox to ensure mapping is created
        with outbox_runner():
            pass

        org_mapping = OrganizationMapping.objects.get(organization_id=organization.id)
        assert organization.id == org_mapping.organization_id
        assert organization.slug == org_mapping.slug
        assert organization.name == org_mapping.name

>>>>>>> 50940ad1
    def test_upsert__create_if_not_found(self):
        self.organization = self.create_organization(
            name="test name",
            slug="foobar",
        )

        fixture_org_mapping = OrganizationMapping.objects.get(organization_id=self.organization.id)
        fixture_org_mapping.delete()

        assert not OrganizationMapping.objects.filter(organization_id=self.organization.id).exists()

        organization_mapping_service.upsert(
            organization_id=self.organization.id,
            update=RpcOrganizationMappingUpdate(
                name=self.organization.name,
                slug=self.organization.slug,
                status=self.organization.status,
            ),
        )

        new_org_mapping = OrganizationMapping.objects.get(organization_id=self.organization.id)
        assert new_org_mapping.name == self.organization.name
        assert not new_org_mapping.customer_id
        assert new_org_mapping.slug == self.organization.slug
        assert new_org_mapping.status == self.organization.status

    def test_upsert__update_if_found(self):
        with exempt_from_silo_limits():
            self.organization = self.create_organization(
                name="test name",
                slug="foobar",
            )

        fixture_org_mapping = OrganizationMapping.objects.get(organization_id=self.organization.id)

        organization_mapping_service.upsert(
            organization_id=self.organization.id,
            update=RpcOrganizationMappingUpdate(
                name="santry_org", slug="santryslug", status=OrganizationStatus.PENDING_DELETION
            ),
        )

        fixture_org_mapping.refresh_from_db()
        assert fixture_org_mapping.name == "santry_org"
        assert fixture_org_mapping.slug == "santryslug"
        assert fixture_org_mapping.status == OrganizationStatus.PENDING_DELETION

    def test_upsert__duplicate_slug(self):
        self.organization = self.create_organization(slug="alreadytaken")

        with pytest.raises(IntegrityError):
            organization_mapping_service.upsert(
                organization_id=7654321,
                update=RpcOrganizationMappingUpdate(slug=self.organization.slug),
            )<|MERGE_RESOLUTION|>--- conflicted
+++ resolved
@@ -1,20 +1,20 @@
 import pytest
 from django.db import IntegrityError
 
-from sentry.models.organization import OrganizationStatus
+from sentry.models import outbox_context
+from sentry.models.organization import Organization, OrganizationStatus
 from sentry.models.organizationmapping import OrganizationMapping
 from sentry.services.hybrid_cloud.organization_mapping import (
     RpcOrganizationMappingUpdate,
     organization_mapping_service,
 )
 from sentry.testutils import TransactionTestCase
+from sentry.testutils.outbox import outbox_runner
 from sentry.testutils.silo import control_silo_test, exempt_from_silo_limits
 
 
 @control_silo_test(stable=True)
 class OrganizationMappingTest(TransactionTestCase):
-<<<<<<< HEAD
-=======
     def test_create_on_organization_save(self):
         with outbox_context(flush=False), exempt_from_silo_limits():
             organization = Organization(
@@ -35,7 +35,6 @@
         assert organization.slug == org_mapping.slug
         assert organization.name == org_mapping.name
 
->>>>>>> 50940ad1
     def test_upsert__create_if_not_found(self):
         self.organization = self.create_organization(
             name="test name",
